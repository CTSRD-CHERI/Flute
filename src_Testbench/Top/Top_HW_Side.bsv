--- conflicted
+++ resolved
@@ -59,6 +59,7 @@
 `else
 module mkPre_Top_HW_Side(Flute_RVFI_DII_Server);
 `endif
+
    SoC_Top_IFC    soc_top   <- mkSoC_Top;
    Mem_Model_IFC  mem_model <- mkMem_Model;
 
@@ -67,7 +68,6 @@
 
    // ================================================================
    // BEHAVIOR
-
 
    Reg #(Bool) rg_banner_printed <- mkReg (False);
 
@@ -91,24 +91,6 @@
 
       // ----------------
       // Load tohost addr from symbol-table file
-<<<<<<< HEAD
-`ifndef IVERILOG
-    // Note: see 'CAVEAT FOR IVERILOG USERS' above
-    Bool watch_tohost <- $test$plusargs ("tohost");
-    let tha <- c_get_symbol_val ("tohost");
-    Fabric_Addr tohost_addr = truncate (tha);
-    $display ("INFO: watch_tohost = %0d, tohost_addr = 0x%0h",
-                pack (watch_tohost), tohost_addr);
-    soc_top.set_watch_tohost (watch_tohost, tohost_addr);
-`endif
-
-    // ----------------
-    // Start timing the simulation
-`ifndef IVERILOG
-    Bit #(32) cycle_num <- cur_cycle;
-    c_start_timing (zeroExtend (cycle_num));
-`endif
-=======
       Bool watch_tohost <- $test$plusargs ("tohost");
       let tha <- c_get_symbol_val ("tohost");
       Fabric_Addr tohost_addr = truncate (tha);
@@ -120,26 +102,10 @@
       // Start timing the simulation
       Bit #(32) cycle_num <- cur_cycle;
       c_start_timing (zeroExtend (cycle_num));
->>>>>>> 954865e2
-
-    // ----------------
-    // Open file for Tandem Verification trace output
+
+      // ----------------
+      // Open file for Tandem Verification trace output
 `ifdef INCLUDE_TANDEM_VERIF
-<<<<<<< HEAD
-`ifndef IVERILOG
-    // Note: see 'CAVEAT FOR IVERILOG USERS' above
-    let success <- c_trace_file_open ('h_AA);
-    if (success == 0) begin
-        $display ("ERROR: Top_HW_Side.rl_step0: error opening trace file.");
-        $display ("    Aborting.");
-        $finish (1);
-    end
-    else
-        $display ("Top_HW_Side.rl_step0: opened trace file.");
-`else
-    $display ("Warning: tandem verification output logs not available in IVerilog");
-`endif
-=======
       let success <- c_trace_file_open ('h_AA);
       if (success == 0) begin
 	 $display ("ERROR: Top_HW_Side.rl_step0: error opening trace file.");
@@ -148,32 +114,17 @@
       end
       else
 	 $display ("Top_HW_Side.rl_step0: opened trace file.");
->>>>>>> 954865e2
 `endif
 
       // ----------------
       // Open connection to remote debug client
 `ifdef INCLUDE_GDB_CONTROL
-<<<<<<< HEAD
-`ifndef IVERILOG
-`ifndef BLUESIM
-      // Note: see 'CAVEAT FOR IVERILOG USERS' above
-=======
->>>>>>> 954865e2
       let dmi_status <- c_debug_client_connect (dmi_default_tcp_port);
       if (dmi_status != dmi_status_ok) begin
 	 $display ("ERROR: Top_HW_Side.rl_step0: error opening debug client connection.");
 	 $display ("    Aborting.");
 	 $finish (1);
       end
-<<<<<<< HEAD
-`else
-      $display ("Warning: Debug client connection not available in IVerilog");
-`endif
-      $display ("Warning: Debug client connection not available in Bluesim");
-`endif
-=======
->>>>>>> 954865e2
 `endif
 
    endrule: rl_step0
@@ -322,7 +273,6 @@
     return soc_top.rvfi_dii_server;
 `endif
 
-
 endmodule
 
 // ================================================================
@@ -359,8 +309,8 @@
         dut.inst.put(tuple2(inst.Valid, req));
     endrule
 endmodule
-
-`endif
+`endif
+
 // ================================================================
 
 endpackage: Top_HW_Side