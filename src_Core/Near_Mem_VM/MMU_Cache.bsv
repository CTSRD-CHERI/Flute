--- conflicted
+++ resolved
@@ -1057,42 +1057,11 @@
 `endif
 	       if (do_write) begin
 		  // ST, or successful SC
-<<<<<<< HEAD
-		  if (hit) begin
-		     // Update cache line in cache
-		    let new_word128_set = fn_update_word128_set (word128_set, way_hit, vm_xlate_result.pa, rg_width_code, rg_st_amo_val);
-		     ram_word128_set.a.put (bram_cmd_write, word128_set_in_cache, new_word128_set);
-
-		     if (cfg_verbosity > 1) begin
-			$display ("        Write-Cache-Hit: pa 0x%0h word128 0x%0h", vm_xlate_result.pa, rg_st_amo_val);
-			$write   ("        New Word128_Set:");
-			fa_display_word128_set (cset_in_cache, word128_in_cline, new_word128_set);
-		     end
-		  end
-		  else begin
-		     if (cfg_verbosity > 1)
-			$display ("        Write-Cache-Miss: pa 0x%0h word128 0x%0h", vm_xlate_result.pa, rg_st_amo_val);
-		  end
-
-		  if (cfg_verbosity > 1)
-		     $display ("        Write-Cache-Hit/Miss: eaddr 0x%0h word128 0x%0h", rg_addr, rg_st_amo_val);
-
-		  // For write-hits and write-misses, writeback data to memory (so cache remains clean)
-		   fa_fabric_send_write_req (rg_width_code, vm_xlate_result.pa, rg_st_amo_val);
-
-		  // Provide write-response after 1-cycle delay (thus locking the cset for 1 cycle),
-		  // in case the next incoming request tries to read from the same SRAM address.
-		  rg_state <= CACHE_ST_AMO_RSP;
-
-		  if (cfg_verbosity > 1)
-		     $display ("        => rl_write_response");
-=======
                   if (dw_commit) begin
 		    if (hit) begin
 		       // Update cache line in cache
 		      let new_word128_set = fn_update_word128_set (word128_set, way_hit, vm_xlate_result.pa, rg_width_code, rg_st_amo_val);
                       ram_word128_set.a.put (bram_cmd_write, word128_set_in_cache, new_word128_set);
-		      fa_arm_the_load_stall (rg_width_code);
 
 		      if (cfg_verbosity > 1) begin
 		         $display ("        Write-Cache-Hit: pa 0x%0h word128 0x%0h", vm_xlate_result.pa, rg_st_amo_val);
@@ -1118,7 +1087,6 @@
 		    if (cfg_verbosity > 1)
 		       $display ("        => rl_write_response");
                   end
->>>>>>> 9830271e
 	       end
 	       else begin // do_write == False
 		  // SC fail
