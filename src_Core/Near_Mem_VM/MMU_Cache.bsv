// Copyright (c) 2016-2020 Bluespec, Inc. All Rights Reserved.

//-
// AXI (user fields) + CHERI modifications:
//     Copyright (c) 2019 Alexandre Joannou
//     Copyright (c) 2019 Peter Rugg
//     Copyright (c) 2019 Jonathan Woodruff
//     All rights reserved.
//
//     This software was developed by SRI International and the University of
//     Cambridge Computer Laboratory (Department of Computer Science and
//     Technology) under DARPA contract HR0011-18-C-0016 ("ECATS"), as part of the
//     DARPA SSITH research programme.
//-

package MMU_Cache;

// ================================================================
// A combined MMU and L1 Cache for RISC-V.
// The MMU is capable of handling pages, superpages and gigapages.
// The cache is simple, in-order, blocking, and has a "write-around" policy:
//    All writes (hits and misses) write back to fabric.
//    On write-hit, also update line in cache.
//    On write-miss: don't refill line.
// Thus, cache lines are always clean, never written back.

// Handles LD, ST, AMO_LR, AMO_SC, and remaining AMO_ops.
// Does VA-to-PA addr translation, but bypasses caches, for IO addresses.

// This MMU_Cache is parameterized for data-width on both the front
// side interface (facing CPU) and the back side interface (facing
// fabric).

// CPU-facing interface: can be used for both RV32 and RV64 CPUs.
// RV32 vs. RV64 only affects width of some CPU-side interface
// ports:
//    - inputs req 'addr' and 'satp'    (type WordXL)
//    - output response 'addr' (copy of requesting addr)    (type WordXL)
//    - output response load-value and input request store-value are
//        always 64b because of double-precision floating point LD/ST
//        in RV32
// For RV32, a cache line is 8 x 32b words.
// For RV64, a cache line is 8 x 64b words.

// Fabric-facing interface: AXI4, with data width 32b or 64b (type Wd_Data).

// Internally, the data RAM width is fixed at 64b.

// After MMU translation, there is a 2-way triage based on physical addr:
//  - Memory addrs: request goes to the cache logic
//                      (back end of cache logic talks to fabric interface)
//  - IO:           request does directly to fabric interface (no cacheing)

// ================================================================
// BSV lib imports

import Vector       :: *;
import BRAMCore     :: *;
import ConfigReg    :: *;
import FIFOF        :: *;
import FIFO         :: *;
import GetPut       :: *;
import ClientServer :: *;

// ----------------
// BSV additional libs

import Cur_Cycle     :: *;
import GetPut_Aux    :: *;
import Semi_FIFOF    :: *;
import CreditCounter :: *;
import AXI4          :: *;
import SourceSink    :: *;

// ================================================================
// Project imports

import ISA_Decls    :: *;
import Near_Mem_IFC :: *;

`ifdef ISA_PRIV_S
import TLB          :: *;
`endif

`ifdef RV32
import Cache_Decls_RV32 :: *;
`elsif RV64
import Cache_Decls_RV64 :: *;
`endif

import SoC_Map      :: *;
import Fabric_Defs  :: *;

`ifdef ISA_CHERI
import ISA_Decls :: *;
`endif

`ifdef RVFI_DII
import RVFI_DII :: *;
`endif

// ================================================================

export  MMU_Cache_IFC (..);
export  MMU_ICache_IFC (..),  mkMMU_ICache;
export  MMU_DCache_IFC (..),  mkMMU_DCache;

// ================================================================
// MMU_Cache interface

interface MMU_Cache_IFC#(numeric type mID);
   method Action set_verbosity (Bit #(4) verbosity);

   // Reset request/response
   interface Server #(Token, Token) server_reset;

   // CPU interface: request
   (* always_ready *)
   method Action  req (CacheOp op,
		       Bit #(3) width_code,
               Bool is_unsigned,
`ifdef ISA_A
		       Bit #(5) amo_funct5,
`endif
		       WordXL addr,
		       Tuple2#(Bool, Bit #(128)) st_value,
		       // The following  args for VM
		       Priv_Mode  priv,
		       Bit #(1)   sstatus_SUM,
		       Bit #(1)   mstatus_MXR,
		       WordXL     satp);    // { VM_Mode, ASID, PPN_for_page_table }

`ifdef ISA_CHERI
   // CPU interface: commit previous request
   (* always_ready *)
   method Action commit;
`endif

   // CPU interface: response
   (* always_ready *)  method Bool       valid;
   (* always_ready *)  method WordXL     addr;        // req addr for which this is a response
   (* always_ready *)  method Tuple2#(Bool, Bit #(128)) word128;     // rd_val data for LD, LR, AMO, SC success/fail result)
   (* always_ready *)  method Tuple2#(Bool, Bit #(128)) st_amo_val;  // Final stored value for ST, SC, AMO
   (* always_ready *)  method Bool       exc;
   (* always_ready *)  method Exc_Code   exc_code;

   // Cache flush request/response
   interface Server #(Token, Token) server_flush;

   // TLB flush
   method Action tlb_flush;

   // Fabric master interface
   interface AXI4_Master_Synth #(mID, Wd_Addr, Wd_Data,
                                 Wd_AW_User, Wd_W_User, Wd_B_User,
                                 Wd_AR_User, Wd_R_User) mem_master;
endinterface

typedef MMU_Cache_IFC#(Wd_MId_2x3) MMU_DCache_IFC;
typedef MMU_Cache_IFC#(Wd_MId) MMU_ICache_IFC;

// ****************************************************************
// ****************************************************************
// ****************************************************************
// Internal types and constants

typedef enum { CTAG_EMPTY, CTAG_CLEAN } CTagState
deriving (Bits, Eq, FShow);

typedef struct {
   CTagState  state;
   CTag       ctag;
   } State_and_CTag
deriving (Bits, FShow);

typedef Vector #(Ways_per_CSet, State_and_CTag)  State_and_CTag_CSet;
typedef Vector #(Ways_per_CSet, Cache_Entry) Word128_Set;

typedef enum {MODULE_PRERESET,              // After power on reset, before soft reset
              MODULE_RESETTING,             // Clearing all tags to EMPTY state
              MODULE_READY,                 // Reset done, ready for first request
              MODULE_RUNNING,               // Normal operation, during hits
              MODULE_EXCEPTION_RSP,         // On misaligned and access exceptions

              PTW_START,                    // On TLB miss, initiate refill of PTE into TLB
`ifdef RV64
	      PTW_LEVEL_2,                  // Page Table Walk, Request Level 2
`endif
	      PTW_LEVEL_1,                  // Page Table Walk, Request Level 1
	      PTW_LEVEL_0,                  // Page Table Walk, Request Level 0

              CACHE_START_REFILL,           // On cache miss, initiate refill of cache line in cache
              CACHE_REFILL,                 // Refill
              CACHE_REREQ,                  // After refill, redo request that missed
              CACHE_ST_AMO_RSP,             // Provide ST/SC/AMO response

              IO_REQ,                       // For memory-mapped I/O requests
              IO_AWAITING_READ_RSP,         // No caching
              IO_READ_RSP,                  // Provide IO-read response

	      IO_AWAITING_AMO_READ_RSP
   } Module_State
deriving (Bits, Eq, FShow);

Bool bram_cmd_read  = False;
Bool bram_cmd_write = True;

// The reset-loop is run based on requests for reset and requests for flush
typedef enum {REQUESTOR_RESET_IFC, REQUESTOR_FLUSH_IFC} Requestor
deriving (Bits, Eq, FShow);

`ifndef ISA_PRIV_S

// VM Xlate related definitions which are only for the case where there is no
// VM, effectively making the following definitions, dummy ones. If VM, these
// definitions are taken from the TLB package, and include fields like the PTE

typedef enum { VM_XLATE_OK, VM_XLATE_TLB_MISS, VM_XLATE_EXCEPTION } VM_Xlate_Outcome
deriving (Bits, Eq, FShow);

typedef struct {
   VM_Xlate_Outcome   outcome;
   PA                 pa;            // phys addr, if VM_XLATE_OK
   Exc_Code           exc_code;      // if VM_XLATE_EXC
   } VM_Xlate_Result
deriving (Bits, FShow);

`endif

// ================================================================
// Check if addr is aligned

function Bool fn_is_aligned (Bit #(3) width_code, Bit #(n) addr);
   return (    (width_code == w_SIZE_B)                                // B, BU
	   || ((width_code == w_SIZE_H) && (addr [0] == 1'b0))         // H, HU
	   || ((width_code == w_SIZE_W) && (addr [1:0] == 2'b00))      // W, WU
	   || ((width_code == w_SIZE_D) && (addr [2:0] == 3'b000))     // D
	   || ((width_code == w_SIZE_Q) && (addr [3:0] == 4'b0000))    // Q
	   );
endfunction

// ================================================================
// Convert RISC-V funct3 code into AXI4_Size code (number of bytes in a beat)

function AXI4_Size fn_width_code_to_AXI4_Size (Bit #(3) width_code);
   AXI4_Size  result;
   if      (width_code == w_SIZE_B)        result = 1;
   else if (width_code == w_SIZE_H)        result = 2;
   else if (width_code == w_SIZE_W)        result = 4;
   else if (width_code == w_SIZE_D)        result = 8;
   else /* if (width_code == w_SIZE_Q) */  result = 16;
   return result;
endfunction

// ================================================================
// Compute address, data and strobe (byte-enables) for writes to fabric

function
         Tuple8
                #(Fabric_Addr,    // addr is 32b- or 64b-aligned
		  Fabric_Data,    // data is lane-aligned
                  Bit #(Wd_W_User), // cap_tags
		  Fabric_Strb,    // strobe
		  AXI4_Size,      // 8 for 8-byte writes, else 4
                  Fabric_Data,
                  Bit #(Wd_W_User),
                  Fabric_Strb
                  )

   fn_to_fabric_write_fields (Bit #(3)  width_code,      // RISC-V size code: B/H/W/D/Q
			      Bit #(n)  addr,    // actual byte addr
            Tuple2#(Bool, Bit#(128)) write)  // data is in lsbs
   provisos (Add #(_, n, 64));

   match {.write_cap, .word128} = write;

   let word64 = word128[63:0];

   // First compute addr, data and strobe for a 64b-wide fabric
   Bit #(8)  strobe64    = 0;
   Bit #(8)  strobe2_64    = 0;
   Bit #(3)   shift_bytes = addr [2:0];
   Bit #(6)   shift_bits  = { shift_bytes, 3'b0 };
   Bit #(64)  addr64     = zeroExtend (addr);
   AXI4_Size  axsize      = 64;    // Will be updated in 'case' below

   case (width_code)
      w_SIZE_B: begin
		    word64   = (word64 << shift_bits);
		    strobe64 = ('b_1   << shift_bytes);
		    axsize    = 1;
		 end
      w_SIZE_H: begin
		    word64   = (word64 << shift_bits);
		    strobe64 = ('b_11  << shift_bytes);
		    axsize    = 2;
		 end
      w_SIZE_W: begin
		    word64   = (word64  << shift_bits);
		    strobe64 = ('b_1111 << shift_bytes);
		    axsize    = 4;
		 end
      w_SIZE_D: begin
        word64   = (word64 << shift_bits);
	      strobe64 = ('b_1111_1111 << shift_bytes);
		    axsize    = 8;
		 end
      w_SIZE_Q: begin
            word64   = word64;
            strobe64 = 'b_1111_1111;
            strobe2_64 = 'b_1111_1111;
            axsize    = 8;
         end
   endcase

   let user = 0;

`ifdef ISA_CHERI
   //The tag controller must ignore user bits for entirely "strobed out" capabilities
   if (width_code == w_SIZE_CAP) user = signExtend(pack(write_cap));
`endif

   // Finally, create fabric addr/data/strobe
   Fabric_Addr  fabric_addr   = addr64;
   Fabric_Data  fabric_data   = word64;
   Fabric_Strb  fabric_strobe = strobe64;
   Fabric_Strb  fabric_strobe2 = strobe2_64;

   return tuple8 (fabric_addr, fabric_data, user, fabric_strobe, axsize, word128[127:64], user, fabric_strobe2);
endfunction: fn_to_fabric_write_fields

// ================================================================
// Update a byte, halfword, word, doubleword or quadword in a Word128 at Way in a Word128_Set

function Word128_Set fn_update_word128_set (Word128_Set   old_word128_set,
					  Way_in_CSet  way,
					  Bit #(n)     addr,
					  Bit #(3)     width_code,
					  Tuple2 #(Bool, Bit#(Cache_Data_Width)) write);

   match {.tag, .word128} = write;

   let old_word128    = old_word128_set [way];

   let new_word128_set = old_word128_set;
   Bit#(Cache_Data_Width) new_word128     = tpl_2(old_word128);

   Bit #(4) addr_lsbs  = addr [3:0];

   // Replace relevant bytes in new_word128
   case (width_code)
      0:  case (addr_lsbs)
            'h0 : new_word128 [ 7:0 ] = word128 [7:0];
            'h1 : new_word128 [15:8 ] = word128 [7:0];
            'h2 : new_word128 [23:16] = word128 [7:0];
            'h3 : new_word128 [31:24] = word128 [7:0];
            'h4 : new_word128 [39:32] = word128 [7:0];
            'h5 : new_word128 [47:40] = word128 [7:0];
            'h6 : new_word128 [55:48] = word128 [7:0];
            'h7 : new_word128 [63:56] = word128 [7:0];
            'h8 : new_word128 [71:64] = word128 [7:0];
            'h9 : new_word128 [79:72] = word128 [7:0];
            'ha : new_word128 [87:80] = word128 [7:0];
            'hb : new_word128 [95:88] = word128 [7:0];
            'hc : new_word128 [103:96] = word128 [7:0];
            'hd : new_word128 [111:104] = word128 [7:0];
            'he : new_word128 [119:112] = word128 [7:0];
            'hf : new_word128 [127:120] = word128 [7:0];
        endcase
      1:  case (addr_lsbs)
            'h0 : new_word128 [15:0 ] = word128 [15:0];
            'h2 : new_word128 [31:16] = word128 [15:0];
            'h4 : new_word128 [47:32] = word128 [15:0];
            'h6 : new_word128 [63:48] = word128 [15:0];
            'h8 : new_word128 [79:64] = word128 [15:0];
            'ha : new_word128 [95:80] = word128 [15:0];
            'hc : new_word128 [111:96] = word128 [15:0];
            'he : new_word128 [127:112] = word128 [15:0];
        endcase
      2:  case (addr_lsbs)
            'h0 : new_word128 [31:0] = word128 [31:0];
            'h4 : new_word128 [63:32] = word128 [31:0];
            'h8 : new_word128 [95:64] = word128 [31:0];
            'hc : new_word128 [127:96] = word128 [31:0];
        endcase
      3:  case (addr_lsbs)
            'h0 : new_word128[63:0] = word128[63:0];
            'h8 : new_word128[127:64] = word128[63:0];
        endcase
      4:  begin
            new_word128[127:0] = word128;
          end
   endcase

`ifdef ISA_CHERI
   Bit#(Cache_Cap_Tag_Width) tags = tpl_1(old_word128);

   //We assume that caps are the widest write width on the processor
   let overwritten_idx = addr_lsbs >> valueOf(TLog#(TDiv#(CLEN,8)));
   tags[overwritten_idx] = width_code == w_SIZE_CAP ? pack(tag) : 0;
`else
   let tags = 0;
`endif

   new_word128_set [way] = tuple2(tags, new_word128);
   return new_word128_set;
endfunction: fn_update_word128_set

// ================================================================
// Displays, for debugging

function Action fa_display_state_and_ctag_cset (CSet_in_Cache        cset_in_cache,
						State_and_CTag_CSet  state_and_ctag_cset);
   action
      $write ("        CSet 0x%0x: (state, tag):", cset_in_cache);
      for (Integer j = 0; j < ways_per_cset; j = j + 1) begin
	 $write (" (", fshow (state_and_ctag_cset [j].state));
	 if (state_and_ctag_cset [j].state == CTAG_EMPTY)
	    $write (", --");
	 else
	    $write (", 0x%0x", state_and_ctag_cset [j].ctag);
	 $write (")");
      end
      $write ("\n");
   endaction
endfunction

function Action fa_display_word128_set (CSet_in_Cache    cset_in_cache,
				       Word128_in_CLine  word128_in_cline,
				       Word128_Set       word128_set);
   action
      $write ("        CSet 0x%0x, Word128 0x%0x: ", cset_in_cache, word128_in_cline);
      for (Integer j = 0; j < ways_per_cset; j = j + 1) begin
	 $write (" 0x%0x", word128_set [j]);
      end
      $write ("\n");
   endaction
endfunction

function Reg #(t) fn_genNullRegIfc (t x) provisos (Literal#(t));
   return (
      interface Reg;
         method _read = x;
         method _write (y) = noAction;
      endinterface
   );
endfunction

// ****************************************************************
// ****************************************************************
// ****************************************************************
// The module implementation

(* synthesize *)
module mkMMU_ICache(MMU_ICache_IFC);
  let cache <- mkMMU_Cache(False, fabric_default_mid);
  return cache;
endmodule
(* synthesize *)
module mkMMU_DCache(MMU_DCache_IFC);
  let cache <- mkMMU_Cache(True, fabric_2x3_default_mid);
  return cache;
endmodule
module mkMMU_Cache  #(parameter Bool dmem_not_imem,
                      parameter Bit#(mID) default_mid)  (MMU_Cache_IFC#(mID));

   String d_or_i = (dmem_not_imem ? "D_MMU_Cache" : "I_MMU_Cache");

   // Verbosity: 0: quiet; 1 reset info; 2: + detail; 3: cache refill loop detail
   Integer verbosity = (dmem_not_imem ? 0 : 0);
   Reg #(Bit #(4)) cfg_verbosity <- mkConfigReg (fromInteger (verbosity));

   // Overall state of this module
   Reg #(Module_State)  rg_state  <- mkReg (MODULE_PRERESET);

   // SoC_Map is needed for method 'm_is_mem_addr' to distinguish mem
   // (cached) and other (non-cached) addrs
   SoC_Map_IFC soc_map <- mkSoC_Map;

`ifdef ISA_CHERI
   Wire#(Bool) dw_commit <- mkDWire(False);
   FIFO #(AXI4_WFlit#(Wd_Data, Wd_W_User)) f_fabric_second_write_reqs <- mkFIFO1;
`endif

   // Reset request/response: REQUESTOR_RESET_IFC, REQUESTOR_FLUSH_IFC
   FIFOF #(Requestor) f_reset_reqs <- mkFIFOF;
   Bool resetting = f_reset_reqs.notEmpty;
   FIFOF #(Requestor) f_reset_rsps <- mkFIFOF;

   RWire #(Requestor) rw_reset_req <- mkRWire;
   PulseWire pw_tlb_flush_req <- mkPulseWire;

   // Fabric request/response
   AXI4_Master_Xactor#(mID, Wd_Addr, Wd_Data,
                       Wd_AW_User, Wd_W_User, Wd_B_User,
                       Wd_AR_User, Wd_R_User)
                       master_xactor <- mkAXI4_Master_Xactor;

`ifdef ISA_PRIV_S
   // The TLB
   TLB_IFC  tlb <- mkTLB (dmem_not_imem);
`endif

   // For discarding write-responses
   CreditCounter_IFC #(4) ctr_wr_rsps_pending <- mkCreditCounter; // Max 15 writes outstanding

   // Cache RAMs
   // BRAM Port A is only used for writing
   // BRAM Port B is only used for reading
   Bool config_output_register = False;    // i.e., no output register
   // Tag RAM
   BRAM_DUAL_PORT #(CSet_in_Cache,
		    State_and_CTag_CSet)  ram_state_and_ctag_cset <- mkBRAMCore2 (csets_per_cache,
										  config_output_register);

   // Data RAM
   BRAM_DUAL_PORT #(Word128_Set_in_Cache, Word128_Set) ram_word128_set <- mkBRAMCore2 (word128_sets_per_cache,
										    config_output_register);

   // Registers holding incoming request args
   Reg #(CacheOp)    rg_op          <- mkRegU;    // CACHE_LD, CACHE_ST, CACHE_AMO
   Reg #(Bit #(3))   rg_width_code  <- mkRegU;    // specifies B/H/W/D/Q access size
   Reg #(Bool)       rg_is_unsigned    <- mkRegU;    // whether to sign extend returned val
`ifdef ISA_A
   Reg #(Bit #(5))   rg_amo_funct5  <- mkRegU;    // specifies which kind of AMO op
`endif
   Reg #(WordXL)     rg_addr        <- mkRegU;    // VA or PA
   Reg #(Tuple2#(Bool, Bit #(128))) rg_st_amo_val  <- mkRegU;    // Store-value for ST, SC, AMO

   // The following are needed for VM
`ifdef ISA_PRIV_S
   Reg #(Priv_Mode)  rg_priv        <- mkRegU;    // Privilege level for this request
   Reg #(Bit #(1))   rg_sstatus_SUM <- mkRegU;    // SUM bit in SSTATUS CSR
   Reg #(Bit #(1))   rg_mstatus_MXR <- mkRegU;    // MXR bit in MSTATUS CSR

   Reg #(WordXL)     rg_satp        <- mkRegU;    // Copy of value in SATP CSR { VM_Mode, ASID, PPN }
`else
   // Dummy registers in non-VM mode
   Priv_Mode x = m_Priv_Mode;
   Reg #(Priv_Mode)  rg_priv        = fn_genNullRegIfc (x);

   Bit #(1) y = ?;
   Reg #(Bit #(1))   rg_sstatus_SUM = fn_genNullRegIfc (y);
   Reg #(Bit #(1))   rg_mstatus_MXR = fn_genNullRegIfc (y);

   WordXL z = ?;
   Reg #(WordXL)     rg_satp        = fn_genNullRegIfc (z);
`endif

   // Phys addr (initially taken from rg_addr; VM xlation may replace it)
   Reg #(PA)  rg_pa <- mkRegU;

`ifdef ISA_PRIV_S
   // Derivations from rg_addr (virtual addr)
   VA      va     = fn_WordXL_to_VA (rg_addr);
   VPN     vpn    = fn_Addr_to_VPN (va);
`ifdef RV64
   VPN_J   vpn_2  = fn_Addr_to_VPN_2 (va);
`endif
   VPN_J   vpn_1  = fn_Addr_to_VPN_1 (va);
   VPN_J   vpn_0  = fn_Addr_to_VPN_0 (va);
   Offset  offset = fn_Addr_to_Offset (rg_addr);
`endif

   CSet_in_Cache        cset_in_cache        = fn_Addr_to_CSet_in_Cache   (rg_addr);
   Word128_Set_in_Cache word128_set_in_cache = fn_Addr_to_Word128_Set_in_Cache (rg_addr);
   Word128_in_CLine     word128_in_cline     = fn_Addr_to_Word128_in_CLine (rg_addr);
   Bit #(4)             byte_in_word128       = fn_Addr_to_Byte_in_Word128  (rg_addr);

`ifdef ISA_PRIV_S
   // Derivations from rg_satp
   VM_Mode  vm_mode  = fn_satp_to_VM_Mode (rg_satp);
   ASID     asid     = fn_satp_to_ASID    (rg_satp);
   PPN      satp_ppn = fn_satp_to_PPN     (rg_satp);
   PA       satp_pa  = fn_PPN_and_Offset_to_PA (satp_ppn, 12'b0);

   // We continuously probe the TLB with (asid, vpn)
   TLB_Lookup_Result  tlb_result = tlb.lookup (asid, vpn);
`endif

   // Outputs
   Reg #(Bool)      dw_valid             <- mkDWire (False);
   Reg #(Bool)      dw_exc               <- mkDWire (False);
   Reg #(Exc_Code)  rg_exc_code          <- mkRegU;
   Reg #(Exc_Code)  dw_exc_code          <- mkDWire (?);
   Reg #(Tuple2#(Bool, Bit#(128))) rg_ld_val            <- mkRegU;         // Load-value for LOAD/LR/AMO, success/fail for SC
   Reg #(Tuple2#(Bool, Bit#(128))) dw_output_ld_val     <- mkDWire (?);
   Reg #(Tuple2#(Bool, Bit#(128))) dw_output_st_amo_val <- mkDWire (?);    // stored value for ST, SC, AMO (for verification only)

   // This reg is used during PTWs
   Reg #(PA) rg_pte_pa <- mkRegU;

`ifdef ISA_A
   // Reservation regs for AMO LR/SC (Load-Reserved/Store-Conditional)
   Reg #(Bool)     rg_lrsc_valid  <- mkReg (False);
   Reg #(PA)       rg_lrsc_pa     <- mkRegU;    // Phys. address for an active LR
`endif

   // This reg is used in the reset-loop when resetting all states
   Reg #(CSet_in_Cache)  rg_cset_in_cache   <- mkReg (0);

   // These regs are used in the cache refill loop for ram_State_and_CTag_CSet
<<<<<<< HEAD
   // and ram_Word128_Set
   Reg #(Word128_Set_in_Cache) rg_word128_set_in_cache <- mkRegU;
   Reg #(Bool)                 rg_error_during_refill <- mkRegU;
   // In 64b (or lower) fabrics, these hold the lower word64 while we're fetching the upper word64 of a word128
   Reg #(Bool)      rg_lower_word64_full <- mkReg (False);
   Reg #(Bit #(64)) rg_lower_word64      <- mkRegU;
=======
   // and ram_Word64_Set
   Reg #(Word64_Set_in_Cache) rg_word64_set_in_cache <- mkRegU;
   Reg #(Bool)                rg_error_during_refill <- mkRegU;
   // In 32b fabrics, these hold the lower word32 while we're fetching the upper word32 of a word64
   Reg #(Bool)      rg_lower_word32_full <- mkReg (False);
   Reg #(Bit #(32)) rg_lower_word32      <- mkRegU;
>>>>>>> 954865e2

   // When a CSet is full and we need to replace a cache line due to a refill,
   // the victim is picked 'randomly' according to this register
   Reg #(Way_in_CSet)  rg_victim_way <- mkRegU;

   // ----------------------------------------------------------------
   // This function initiates a read request on the 'B' ports of the rams
   // Invoked from original cache request method, and internally after refills

   function Action fa_req_ram_B (Addr addr);
      action
	 // Request tag RAM
	 let cset_in_cache = fn_Addr_to_CSet_in_Cache (addr);
	 ram_state_and_ctag_cset.b.put (bram_cmd_read, cset_in_cache,    ?);

	 // Request data RAM
	 let word128_set_in_cache = fn_Addr_to_Word128_Set_in_Cache (addr);
	 ram_word128_set.b.put          (bram_cmd_read, word128_set_in_cache, ?);

	 if (cfg_verbosity > 1)
	    $display ("    fa_req_ram_B tagCSet [0x%0x] word128_set [0x%0d]",
		      cset_in_cache, word128_set_in_cache);
      endaction
   endfunction

   // ----------------------------------------------------------------
   // Outputs of RAM read-ports (B ports)

   let state_and_ctag_cset = ram_state_and_ctag_cset.b.read;
   let word128_set          = ram_word128_set.b.read;

   // Test cache hit or miss; if hit, return which 'way', and the word128 data
   // ---- This pure function is an ActionValue only for the $display inside
   function ActionValue #(Tuple3 #(Bool, Way_in_CSet, Cache_Entry)) fn_test_cache_hit_or_miss (CTag  pa_ctag);
      actionvalue
	 Bool         hit     = False;
	 Way_in_CSet  way_hit = 0;
	 Bit#(SizeOf#(Cache_Entry))  word128  = 0;

	 for (Integer way = 0; way < ways_per_cset; way = way + 1) begin
	    let hit_at_way  = (   (state_and_ctag_cset [way].state != CTAG_EMPTY)
			       && (state_and_ctag_cset [way].ctag  == pa_ctag));
	    let word128_at_way = word128_set [way];

	    // Assertion: cannot have > 1 hit in a set
	    if (hit && hit_at_way)
	       $display ("        ASSERTION ERROR: fn_test_cache_hit_or_miss: multiple hits in set at [%0d] and [%0d]",
			 way, way_hit);

	    hit     = hit || hit_at_way;
	    if (hit_at_way) way_hit = fromInteger (way);
	    word128  = unpack(pack(word128) | (pack(word128_at_way) & pack (replicate (hit_at_way))));
	 end

	 return tuple3 (hit, way_hit, unpack(word128));
      endactionvalue
   endfunction

   // Abbreviations testing for LR and SC (avoids ifdef clutter later)
`ifdef ISA_A
   Bool is_AMO    = (rg_op == CACHE_AMO) && dmem_not_imem;
   Bool is_AMO_LR = ((rg_op == CACHE_AMO) && (rg_amo_funct5 == f5_AMO_LR)) && dmem_not_imem;
   Bool is_AMO_SC = ((rg_op == CACHE_AMO) && (rg_amo_funct5 == f5_AMO_SC)) && dmem_not_imem;
`else
   Bool is_AMO    = False;
   Bool is_AMO_LR = False;
   Bool is_AMO_SC = False;
`endif

   Exc_Code access_exc_code     = fn_access_exc_code     (dmem_not_imem, ((rg_op == CACHE_LD) || is_AMO_LR));

`ifdef ISA_PRIV_S
   Exc_Code page_fault_exc_code = fn_page_fault_exc_code (dmem_not_imem, ((rg_op == CACHE_LD) || is_AMO_LR));
`endif

   // ----------------------------------------------------------------
   // Functions to drive read-responses (outputs)

   // Memory-read responses
   function Action fa_drive_mem_rsp (Bit #(3) width_code, Bool is_unsigned, Addr addr, Cache_Entry ld_val, Cache_Entry st_amo_val, Bool commit);
      action
	 dw_valid             <= commit;
	 // Value loaded into rd (LOAD, LR, AMO, SC success/fail result)
	 dw_output_ld_val     <= fn_extract_and_extend_bytes (width_code, is_unsigned, addr, ld_val);
	 // Value stored into mem (STORE, SC, AMO final value stored)
	 dw_output_st_amo_val <= tuple2(tpl_1(st_amo_val)[(valueOf(CLEN) == 64 && addr[4:0] == 0) ? 1 : 0] == 1'b1, tpl_2(st_amo_val));
	 if (cfg_verbosity > 1)
	    $display ("%0d: %s.drive_mem_rsp: addr 0x%0h ld_val 0x%0h st_amo_val 0x%0h",
		      cur_cycle, d_or_i, addr, ld_val, st_amo_val);
      endaction
   endfunction

   // IO-read responses
   function Action fa_drive_IO_read_rsp (Bit #(3) width_code, Bool is_unsigned, Addr addr, Tuple2#(Bool, Bit #(128)) ld_val);
      action
	 dw_valid         <= True;
	 // Value loaded into rd (LOAD, LR, AMO, SC success/fail result)
	 dw_output_ld_val <= ld_val;
	 if (cfg_verbosity > 1)
	    $display ("%0d: %s.drive_IO_read_rsp: addr 0x%0h ld_val 0x%0h", cur_cycle, d_or_i, addr, ld_val);
      endaction
   endfunction

   // Send a read-request into the fabric
   function Action fa_fabric_send_read_req (Fabric_Addr  addr, AXI4_Size  size, AXI4_Len len);
      action
	 let mem_req_rd_addr = AXI4_ARFlit {arid:     default_mid,
				            araddr:   addr,
					    arlen:    len,           // burst len = arlen+1
					    arsize:   size,
					    arburst:  INCR,
					    arlock:   fabric_default_lock,
					    arcache:  fabric_default_arcache,
					    arprot:   fabric_default_prot,
					    arqos:    fabric_default_qos,
					    arregion: fabric_default_region,
					    aruser:   fabric_default_aruser};

	 master_xactor.slave.ar.put(mem_req_rd_addr);

	 // Debugging
	 if (cfg_verbosity > 1)
	    $display ("%0t            To fabric: ", $time, fshow (mem_req_rd_addr));
      endaction
   endfunction

   FIFOF #(Tuple3 #(Bit #(3), PA, Tuple2 #(Bool, Bit#(128)))) f_fabric_write_reqs <- mkFIFOF;

   // Send a write-request into the fabric
   function Action fa_fabric_send_write_req (Bit #(3)  width_code, PA  pa, Tuple2 #(Bool, Bit#(128))  st_val
                                                                                                           );
      action
	 f_fabric_write_reqs.enq (tuple3 (width_code, pa, st_val));
      endaction
   endfunction

   (* descending_urgency = "rl_fabric_send_second_write_req, rl_fabric_send_write_req" *)
   rule rl_fabric_send_second_write_req (dmem_not_imem);
      master_xactor.slave.w.put(f_fabric_second_write_reqs.first);
      f_fabric_second_write_reqs.deq;
   endrule

   rule rl_fabric_send_write_req;
      match { .f3, .pa, .st_val } <- pop (f_fabric_write_reqs);

      match {.fabric_addr,
	     .fabric_data,
`ifdef ISA_CHERI
       .fabric_user,
`endif
	     .fabric_strb,
	     .fabric_size,
             .fabric_2_data,
             .fabric_2_user,
             .fabric_2_strb} = fn_to_fabric_write_fields (f3, pa, st_val);

      let mem_req_wr_addr = AXI4_AWFlit {awid:     default_mid,
					  awaddr:   fabric_addr,
					  awlen:    fabric_2_strb == 0 ? 0 : 1, // burst len = awlen+1
					  awsize:   fabric_size,
					  awburst:  fabric_default_burst,
					  awlock:   fabric_default_lock,
					  awcache:  fabric_default_awcache,
					  awprot:   fabric_default_prot,
					  awqos:    fabric_default_qos,
					  awregion: fabric_default_region,
					  awuser:   fabric_default_awuser};

      let mem_req_wr_data = AXI4_WFlit {wdata:  fabric_data,
					  wstrb:  fabric_strb,
					  wlast:  fabric_2_strb == 0,
					  wuser:  fabric_user};

      let mem_req_wr_second_data = AXI4_WFlit {wdata: fabric_2_data,
                                               wstrb: fabric_2_strb,
                                               wlast: True,
                                               wuser: fabric_2_user};

      if (fabric_2_strb != 0) f_fabric_second_write_reqs.enq(mem_req_wr_second_data);

      master_xactor.slave.aw.put (mem_req_wr_addr);
      master_xactor.slave.w.put (mem_req_wr_data);

      // Expect a fabric response
      ctr_wr_rsps_pending.incr;

      // Debugging
      if (cfg_verbosity > 1) begin
	 $display ("            To fabric: ", fshow (mem_req_wr_addr));
	 $display ("                       ", fshow (mem_req_wr_data));
      end
   endrule

   // ================================================================
   // When PTE.A or PTE.D is updated, this function records it in the TLB
   // and enqueues a writeback to memory.

`ifdef ISA_PRIV_S
   FIFOF #(Tuple2 #(PA, PTE)) f_pte_writebacks <- mkFIFOF;

   function Action fa_record_pte_A_D_updates (TLB_Lookup_Result  tlb_result1,  VM_Xlate_Result  vm_xlate_result);
      action
	 if (vm_xlate_result.pte_modified) begin
	    // Update the TLB
	    tlb.insert (asid, vpn, vm_xlate_result.pte, tlb_result1.pte_level, tlb_result1.pte_pa);
	    // Enqueue it to be written back to memory
	    f_pte_writebacks.enq (tuple2 (tlb_result1.pte_pa, vm_xlate_result.pte));
	    if (cfg_verbosity >= 2) begin
	       $display ("    fa_record_pte_A_D_updates:");
	       $display ("      ", fshow (tlb_result1));
	       $display ("      ", fshow (vm_xlate_result));
	    end
	 end
      endaction
   endfunction

   rule rl_writeback_updated_PTE;
      match { .pa, .pte } <- pop (f_pte_writebacks);
      let width_code = ((xlen == 32) ? 3'b010 : 3'b011);
      fa_fabric_send_write_req (width_code, pa, tuple2(False, zeroExtend (pte)));
   endrule
`endif

   // ================================================================
   // BEHAVIOR

   // ----------------------------------------------------------------
   // Reset

   rule rl_start_reset (resetting && (rg_state != MODULE_RESETTING));
      rg_state             <= MODULE_RESETTING;
      rg_cset_in_cache     <= 0;
<<<<<<< HEAD
      rg_lower_word64_full <= False;
=======
      rg_lower_word32_full <= False;
>>>>>>> 954865e2

      // Flush the TLB
`ifdef ISA_PRIV_S
      tlb.flush;
`endif

`ifdef ISA_A
      rg_lrsc_valid  <= False;
`endif

      if (f_reset_reqs.first == REQUESTOR_RESET_IFC) begin
	 ctr_wr_rsps_pending.clear;
      end

      $display ("%0d: %s: cache size %0d KB, associativity %0d, line size %0d bytes (= %0d XLEN words)",
		cur_cycle, d_or_i, kb_per_cache, ways_per_cset,
		(word128s_per_cline * 16),
`ifdef RV32
		(word128s_per_cline * 4)
`else
		(word128s_per_cline * 2)
`endif
		);
   endrule

   // This rule loops over csets, setting state of each cline in the set to EMPTY
   rule rl_reset (rg_state == MODULE_RESETTING);
      let state_and_ctag = State_and_CTag { state: CTAG_EMPTY, ctag: ? };
      ram_state_and_ctag_cset.a.put (bram_cmd_write, rg_cset_in_cache, replicate (state_and_ctag));

      if (f_reset_reqs.first == REQUESTOR_RESET_IFC) master_xactor.clear;

      if (rg_cset_in_cache == fromInteger (csets_per_cache - 1)) begin
	 // This is the last cset; exit the loop
	 let requestor <- pop (f_reset_reqs);
	 f_reset_rsps.enq (requestor);
	 rg_state <= MODULE_READY;

	 if ((cfg_verbosity != 0) && (requestor == REQUESTOR_RESET_IFC))
	    $display ("%0d: %s.rl_reset: %0d sets x %0d ways: all tag states reset to CTAG_EMPTY",
		      cur_cycle, d_or_i, csets_per_cache, ways_per_cset);
	 if ((cfg_verbosity > 1) && (requestor == REQUESTOR_FLUSH_IFC))
	    $display ("%0d: %s.rl_reset: Flushed", cur_cycle, d_or_i);
      end
      rg_cset_in_cache <= rg_cset_in_cache + 1;
   endrule

   // ----------------------------------------------------------------
   // This rule probes the MMU and provides an immediate response for
   // memory (non-IO) requests, if possible, i.e., if
   //     VM off, LD or AMO_LR, cache hit
   //     VM on,  LD or AMO_LR, TLB hit and cache hit
   // Otherwise, moves to other states that handle TLB misses, cache
   // misses, 1-cycle delayed responses for ST and AMO, I/O requests, etc.

`ifdef ISA_PRIV_S
   (* descending_urgency = "rl_probe_and_immed_rsp, rl_writeback_updated_PTE" *)
`endif

   rule rl_probe_and_immed_rsp (!resetting && (rg_state == MODULE_RUNNING));

      let new_state = rg_state;
      let new_exc_code = rg_exc_code;

      // Print some initial information for debugging
      if (cfg_verbosity > 1) begin
	 $display ("%0d: %s: rl_probe_and_immed_rsp; eaddr %0h", cur_cycle, d_or_i, rg_addr);

`ifdef ISA_PRIV_S
`ifdef RV32
	 if (vm_mode != satp_mode_RV32_bare)
	    $display ("        Priv:%0d  SATP:{mode %0d asid %0h pa %0h}  VA:%0h.%0h.%0h",
		      rg_priv, vm_mode, asid, satp_pa, vpn_1, vpn_0, offset);
`elsif SV39
	 if (vm_mode != satp_mode_RV64_bare)
	    $display ("        Priv:%0d  SATP:{mode %0d asid %0h pa %0h}  VA:%0h.%0h.%0h",
		      rg_priv, vm_mode, asid, satp_pa, vpn_1, vpn_0, offset);
`endif
`endif
	 $display ("        eaddr = {CTag 0x%0h  CSet 0x%0h  Word128 0x%0h  Byte 0x%0h}",
		   fn_PA_to_CTag (fn_WordXL_to_PA (rg_addr)),
		   cset_in_cache,
		   word128_in_cline,
		   byte_in_word128);
	 fa_display_state_and_ctag_cset (cset_in_cache, state_and_ctag_cset);
	 fa_display_word128_set (cset_in_cache, word128_in_cline, word128_set);
      end

      // ----------------
      // Virtual Memory translation

`ifdef ISA_PRIV_S
      VM_Xlate_Result vm_xlate_result <- fav_vm_xlate (rg_addr,
						       rg_satp,
						       tlb_result,
						       dmem_not_imem,
						       ((rg_op == CACHE_LD) || is_AMO_LR),
						       rg_priv,
						       rg_sstatus_SUM,
						       rg_mstatus_MXR);
`else
      // In non-VM, PA is always WordXL
      VM_Xlate_Result vm_xlate_result = VM_Xlate_Result {outcome:      VM_XLATE_OK,
							 pa:           rg_addr,
							 exc_code:     ?};
`endif

      if (cfg_verbosity > 1)
	 $display ("    TLB result: ", fshow (vm_xlate_result));

      // ---- TLB miss
      if (vm_xlate_result.outcome == VM_XLATE_TLB_MISS) begin
	 new_state = PTW_START;
      end

      // ---- TLB translation exception
      else if (vm_xlate_result.outcome == VM_XLATE_EXCEPTION) begin
	 new_state = MODULE_EXCEPTION_RSP;
	 new_exc_code = vm_xlate_result.exc_code;
      end

      // ---- vm_xlate_result.outcome == VM_XLATE_OK
      else begin
`ifdef ISA_PRIV_S
	 fa_record_pte_A_D_updates (tlb_result, vm_xlate_result);
`endif

	 rg_pa <= vm_xlate_result.pa;
	 let is_mem_addr = soc_map.m_is_mem_addr (fn_PA_to_Fabric_Addr (vm_xlate_result.pa));

	 // Access to non-memory
	 if (dmem_not_imem && (! is_mem_addr)) begin
	    // IO requests
	    new_state = IO_REQ;

	    if (cfg_verbosity > 1)
	       $display ("    => IO_REQ");
	 end

	 // Memory requests. Note: it's ok that this can go to non-memory space.
	 else begin
	    // Compute cache hit/miss. If hit, also compute Way_in_CSet and Word128
	    let pa_ctag = fn_PA_to_CTag (vm_xlate_result.pa);
	    match { .hit, .way_hit, .word128 } <- fn_test_cache_hit_or_miss (pa_ctag);

	    // ----------------
	    // Memory LD and AMO_LR
	    if ((rg_op == CACHE_LD) || is_AMO_LR || (! dmem_not_imem)) begin
	       if (hit) begin
		  // Cache hit; drive response
		     fa_drive_mem_rsp (rg_width_code, rg_is_unsigned, rg_addr, word128, unpack(0), dw_commit);

`ifdef ISA_A
		  if (is_AMO_LR) begin
		     rg_lrsc_valid <= True;
		     rg_lrsc_pa    <= vm_xlate_result.pa;
		     if (cfg_verbosity > 1)
			$display ("        AMO LR: reserving PA 0x%0h", vm_xlate_result.pa);
		  end
`endif
		  if (cfg_verbosity > 1) begin
		     $display ("        Read-hit: addr 0x%0h word128 0x%0h", rg_addr, word128);
		  end
	       end
	       else begin
		  // Cache miss; start cache-line refill
		  new_state = CACHE_START_REFILL;
		  if (cfg_verbosity > 1)
		     $display ("        Read Miss: -> CACHE_START_REFILL.");
`ifdef ISA_A
		  // TODO: this is pessimistic; unnecessary in a single-hart system?
		  if (is_AMO_LR && (vm_xlate_result.pa == rg_lrsc_pa)) begin
		     rg_lrsc_valid <= False;
		     if (cfg_verbosity > 1)
			$display ("        AMO LR: cache refill: cancelling LR/SC reservation for PA 0x%0h", rg_lrsc_pa);
		  end
`endif
	       end
	    end

	    // ----------------
	    // Memory ST and AMO SC
	    else if ((rg_op == CACHE_ST) || is_AMO_SC) begin
	       Bool do_write = True;    // Always True for ST; success/fail for AMO_SC
`ifdef ISA_A
	       // ST: if to an LR/SC reserved address, invalidate the reservation
	       if ((rg_op == CACHE_ST) && (vm_xlate_result.pa == rg_lrsc_pa)) begin
		  rg_lrsc_valid <= False;
		  if (cfg_verbosity > 1)
		     $display ("        ST: cancelling LR/SC reservation for PA", vm_xlate_result.pa);
	       end

	       // AMO_SC
	       else if (is_AMO_SC) begin
		  // Fail if reservation is not valid, or if not to the reserved addr
		  if (! rg_lrsc_valid) begin
		     do_write = False;
		     if (cfg_verbosity > 1)
			$display ("        AMO SC: fail due to invalid LR/SC reservation");
		  end
		  else if (rg_lrsc_pa != vm_xlate_result.pa) begin
		     do_write = False;
		     if (cfg_verbosity > 1)
			$display ("        AMO SC: fail: reserved addr 0x%0h, this address 0x%0h",
				  rg_lrsc_pa, vm_xlate_result.pa);
		  end

		  // SC result=0 on success, =1 on failure
		  Bit #(1) lrsc_result = (do_write ? 1'b0 : 1'b1);

		  rg_ld_val     <= tuple2(False, zeroExtend (lrsc_result));
		  rg_lrsc_valid <= False;
		  if (cfg_verbosity > 1)
		     $display ("        AMO SC result = %0d", lrsc_result);
	       end
`endif
	       if (do_write) begin
		  // ST, or successful SC
                  if (dw_commit) begin
		    if (hit) begin
		       // Update cache line in cache
		      let new_word128_set = fn_update_word128_set (word128_set, way_hit, vm_xlate_result.pa, rg_width_code, rg_st_amo_val);
                      ram_word128_set.a.put (bram_cmd_write, word128_set_in_cache, new_word128_set);

		      if (cfg_verbosity > 1) begin
		         $display ("        Write-Cache-Hit: pa 0x%0h word128 0x%0h", vm_xlate_result.pa, rg_st_amo_val);
		         $write   ("        New Word128_Set:");
		         fa_display_word128_set (cset_in_cache, word128_in_cline, new_word128_set);
		      end
		    end
		    else begin
		       if (cfg_verbosity > 1)
		          $display ("        Write-Cache-Miss: pa 0x%0h word128 0x%0h", vm_xlate_result.pa, rg_st_amo_val);
		    end

		    if (cfg_verbosity > 1)
		       $display ("        Write-Cache-Hit/Miss: eaddr 0x%0h word128 0x%0h", rg_addr, rg_st_amo_val);

		    // For write-hits and write-misses, writeback data to memory (so cache remains clean)
		    fa_fabric_send_write_req (rg_width_code, vm_xlate_result.pa, rg_st_amo_val);

		    // Provide write-response after 1-cycle delay (thus locking the cset for 1 cycle),
		    // in case the next incoming request tries to read from the same SRAM address.
		    new_state = CACHE_ST_AMO_RSP;

		    if (cfg_verbosity > 1)
		       $display ("        => rl_write_response");
                  end
	       end
	       else begin // do_write == False
		  // SC fail
		     // Hard-code address to 0 to ensure fn_extract_and_extend_bytes takes the LSBs of our 1 value.
		     fa_drive_mem_rsp (rg_width_code, rg_is_unsigned, 0, tuple2(0,1), unpack(0), dw_commit);
		  if (cfg_verbosity > 1)
		     $display ("        AMO SC: Fail response for addr 0x%0h", rg_addr);
	       end
	    end

`ifdef ISA_A
	    // ----------------
	    // Remaining AMOs
	    else begin
	       if (! hit || !dw_commit) begin
		  // Cache miss; AMOs are only done in the cache, so first refill the cache-line
		  new_state = CACHE_START_REFILL;
		  if (cfg_verbosity > 1)
		     $display ("        AMO Miss: -> CACHE_START_REFILL.");
	       end
	       else begin
		  if (cfg_verbosity > 1) begin
		     $display ("        AMO: addr 0x%0h amo_f5 0x%0h width_code %0d is_unsigned %0d rs2_val 0x%0h",
			       rg_addr, rg_amo_funct5, rg_width_code, rg_is_unsigned, rg_st_amo_val);
		     $display ("          PA 0x%0h ", vm_xlate_result.pa);
		     $display ("          Cache word128 0x%0h, load-result 0x%0h", word128, word128);
		  end

		  // Do the AMO op on the loaded value and the store value
		  match {.new_ld_val,
			 .new_st_val} = fn_amo_op (rg_width_code, rg_amo_funct5, rg_addr, word128, rg_st_amo_val);

		  // Update cache line in cache
		  let new_word128_set = fn_update_word128_set (word128_set, way_hit, vm_xlate_result.pa, rg_width_code, new_st_val);
		  ram_word128_set.a.put (bram_cmd_write, word128_set_in_cache, new_word128_set);

		  if (cfg_verbosity > 1) begin
		     $display ("          0x%0h  op  0x%0h -> 0x%0h", word128, word128, new_st_val);
		     $write   ("          New Word128_Set:");
		     fa_display_word128_set (cset_in_cache, word128_in_cline, new_word128_set);
		  end

		  // Writeback data to memory (so cache remains clean)
		  fa_fabric_send_write_req (rg_width_code, vm_xlate_result.pa, new_st_val);

		  // If this is to the LR/SC reserved address, invalidate the reservation
		  // TODO: should we invalidate even if to a different
		  // addr, since LR/SC pairs are not supposed to have
		  // other mem ops between them?
		  if (vm_xlate_result.pa == rg_lrsc_pa) begin
		     rg_lrsc_valid <= False;
		     if (cfg_verbosity > 1)
			$display ("        AMO_op: cancelling LR/SC reservation for PA", vm_xlate_result.pa);
		  end

		  // Provide amo response after 1-cycle delay (thus locking the cset for 1 cycle),
		  // in case the next incoming request tries to read from the same address.
		  rg_ld_val     <= new_ld_val;
		  rg_st_amo_val <= new_st_val;
		  new_state      = CACHE_ST_AMO_RSP;
	       end
	    end
`endif
	 end
      end
`ifdef ISA_CHERI
      // ---- Cancelled by Cap exception
      if (!dw_commit) begin
        new_state = MODULE_EXCEPTION_RSP;
        new_exc_code = exc_code_CHERI;
      end
`endif
      rg_state <= new_state;
      rg_exc_code <= new_exc_code;
   endrule: rl_probe_and_immed_rsp


`ifdef ISA_PRIV_S
   // ****************************************************************
   // TLB REFILLS (Page Table Walks)
   // ****************************************************************

   // TODO: should this rule be merged into rl_probe_and_immed_rsp, to avoid losing a cycle?
   //       or does that worsen critical path?

   rule rl_start_tlb_refill ((rg_state == PTW_START) && (ctr_wr_rsps_pending.value == 0));
//TODO check if this needs to change for 128?
`ifdef RV32

      // RV32.Sv32: Page Table top is at Level 1

      if (cfg_verbosity > 1)
	 $display ("%0d: %s.rl_start_tlb_refill for eaddr 0x%0h; req for level 1 PTE",
		   cur_cycle, d_or_i, rg_addr);

      PA           vpn_1_pa            = (zeroExtend (vpn_1) << bits_per_byte_in_wordxl);
      PA           lev_1_pte_pa        = satp_pa + vpn_1_pa;
      PA           lev_1_pte_pa_w64    = { lev_1_pte_pa [pa_sz - 1 : 3], 3'b0 };    // 64b-aligned addr
      Fabric_Addr  lev_1_pte_pa_w64_fa = fn_PA_to_Fabric_Addr (lev_1_pte_pa_w64);
      fa_fabric_send_read_req (lev_1_pte_pa_w64_fa, 4, 1 - 1);

      rg_pte_pa <= lev_1_pte_pa;
      rg_state  <= PTW_LEVEL_1;
`elsif SV39    // ifdef RV32

      // RV64.Sv39: Page Table top is at Level 2

      if (cfg_verbosity > 1)
	 $display ("%0d: %s.rl_start_tlb_refill for eaddr 0x%0h; req for level 2 PTE",
		   cur_cycle, d_or_i, rg_addr);

      PA           vpn_2_pa            = (zeroExtend (vpn_2) << bits_per_byte_in_wordxl);
      PA           lev_2_pte_pa        = satp_pa + vpn_2_pa;
      PA           lev_2_pte_pa_w64    = { lev_2_pte_pa [pa_sz - 1 : 3], 3'b0 };    // 64b-aligned addr
      Fabric_Addr  lev_2_pte_pa_w64_fa = fn_PA_to_Fabric_Addr (lev_2_pte_pa_w64);
      fa_fabric_send_read_req (lev_2_pte_pa_w64_fa, 8, 1 - 1);

      rg_pte_pa <= lev_2_pte_pa;
      rg_state  <= PTW_LEVEL_2;
`endif         // elsif SV39

   endrule

   // ----------------
   // Receive Level 2 PTE and process it (Sv39 or Sv48 only)

`ifdef SV39
   //TODO change the widths in this
   rule rl_ptw_level_2 (rg_state == PTW_LEVEL_2);
      // Memory read-response is a level 1 PTE
      let mem_rsp <- get(master_xactor.slave.r);

      Bit #(64) x64 = mem_rsp.rdata;
      WordXL pte;

      pte = x64;

      // Bus error
      if (mem_rsp.rresp != OKAY) begin
	 rg_exc_code <= access_exc_code;
	 rg_state    <= MODULE_EXCEPTION_RSP;
	 if (cfg_verbosity > 1)
	    $display ("%0d: %s.rl_ptw_level_2: for eaddr 0x%0h: pte_pa 0x%0h: FABRIC_RSP_ERR: access exception %0d",
		      cur_cycle, d_or_i, rg_addr, rg_pte_pa, access_exc_code);
      end

      // Invalid PTE
      else if (is_invalid_pte (pte)) begin
	 rg_exc_code <= page_fault_exc_code;
	 rg_state    <= MODULE_EXCEPTION_RSP;

	 if (cfg_verbosity > 1)
	    $display ("%0d: %s.rl_ptw_level_2: for eaddr 0x%0h: pte 0x%0h @ 0x%0h: Invalid PTE; page fault %0d",
		      cur_cycle, d_or_i, rg_addr, pte, rg_pte_pa, page_fault_exc_code);
      end

      // Pointer to next-level PTE
      else if ((fn_PTE_to_X (pte) == 0) && (fn_PTE_to_R (pte) == 0)) begin
	 if (cfg_verbosity > 1) begin
	    $display ("%0d: %s.rl_rl_ptw_level_2: for eaddr 0x%0h: pte 0x%0h @ 0x%0h: continue to level 1",
		      cur_cycle, d_or_i, rg_addr, pte, rg_pte_pa);
	    $display ("    Req for level 1 PTE");
	 end

	 PPN          ppn                 = fn_PTE_to_PPN (pte);
	 PA           lev_1_PTN_pa        = fn_PPN_and_Offset_to_PA (ppn, 12'b0);
	 PA           vpn_1_pa            = (zeroExtend (vpn_1) << bits_per_byte_in_wordxl);
	 PA           lev_1_pte_pa        = lev_1_PTN_pa + vpn_1_pa;
	 PA           lev_1_pte_pa_w64    = { lev_1_pte_pa [pa_sz - 1 : 3], 3'b0 };    // 64b-aligned addr
	 Fabric_Addr  lev_1_pte_pa_w64_fa = fn_PA_to_Fabric_Addr (lev_1_pte_pa_w64);
	 fa_fabric_send_read_req (lev_1_pte_pa_w64_fa, 8, 1 - 1);

	 rg_pte_pa <= lev_1_pte_pa;
	 rg_state  <= PTW_LEVEL_1;
      end

      // Leaf PTE pointing at address-space gigapage
      else begin
	 // Fault if PPN [1] or PPN [0] are not 0
	 PPN_1 ppn_1 = fn_PTE_to_PPN_1 (pte);
	 PPN_0 ppn_0 = fn_PTE_to_PPN_0 (pte);
	 if ((ppn_1 != 0) || (ppn_0 != 0)) begin
	    rg_exc_code <= page_fault_exc_code;
	    rg_state    <= MODULE_EXCEPTION_RSP;

	    if (cfg_verbosity > 1)
	       $display ("%0d: %s.rl_ptw_level_2: for eaddr 0x%0h: gigapage pte 0x%0h @ 0x%0h",
			 cur_cycle, d_or_i, rg_addr, pte, rg_pte_pa);
	       $display ("    Invalid PTE: PPN[1] or PPN[0] is not zero; page fault %0d",
			 page_fault_exc_code);
	 end

	 // Insert gigapage PTE in TLB (permissions will be checked on subsequent TLB hit)
	 else begin
	    tlb.insert (asid, vpn, pte, /* level */ 2, rg_pte_pa);
	    rg_state <= CACHE_REREQ;

	    if (cfg_verbosity > 1) begin
	       PPN  ppn                = fn_PTE_to_PPN (pte);
	       PA   addr_space_page_pa = fn_PPN_and_Offset_to_PA (ppn, 12'b0);
	       $display ("%0d: %s.rl_ptw_level_2: for eaddr 0x%0h: pte 0x%0h @ 0x%0h: leaf PTE for gigapage",
			 cur_cycle, d_or_i, rg_addr, pte, rg_pte_pa);
	       $display ("    Addr Space megapage pa: 0x%0h", addr_space_page_pa);
	    end
	 end
      end
   endrule: rl_ptw_level_2
`endif      // ifdef SV39

   // ----------------
   // Receive Level 1 PTE and process it (Sv32, Sv39 or Sv48)

   rule rl_ptw_level_1 (rg_state == PTW_LEVEL_1);
      // Memory read-response is a level 1 PTE
      let mem_rsp <- get(master_xactor.slave.r);

      Bit #(64) x64 = mem_rsp.rdata;
      WordXL pte;
      pte = x64;

      // Bus error
      if (mem_rsp.rresp != OKAY) begin
	 rg_exc_code <= access_exc_code;
	 rg_state    <= MODULE_EXCEPTION_RSP;
	 if (cfg_verbosity > 1)
	    $display ("%0d: %s.rl_ptw_level_1: for eaddr 0x%0h: pte_pa 0x%0h: FABRIC_RSP_ERR: access exception %0d",
		      cur_cycle, d_or_i, rg_addr, rg_pte_pa, access_exc_code);
      end

      // Invalid PTE
      else if (is_invalid_pte (pte)) begin
	 rg_exc_code <= page_fault_exc_code;
	 rg_state    <= MODULE_EXCEPTION_RSP;

	 if (cfg_verbosity > 1)
	    $display ("%0d: %s.rl_ptw_level_1: for eaddr 0x%0h: pte 0x%0h @ 0x%0h: Invalid PTE; page fault %0d",
		      cur_cycle, d_or_i, rg_addr, pte, rg_pte_pa, page_fault_exc_code);
      end

      // Pointer to next-level PTE
      else if ((fn_PTE_to_X (pte) == 0) && (fn_PTE_to_R (pte) == 0)) begin
	 if (cfg_verbosity > 1) begin
	    $display ("%0d: %s.rl_rl_ptw_level_1: for eaddr 0x%0h: pte 0x%0h @ 0x%0h: continue to level 0",
		      cur_cycle, d_or_i, rg_addr, pte, rg_pte_pa);
	    $display ("    Req for level 0 PTE");
	 end

	 PPN          ppn                 = fn_PTE_to_PPN (pte);
	 PA           lev_0_PTN_pa        = fn_PPN_and_Offset_to_PA (ppn, 12'b0);
	 PA           vpn_0_pa            = (zeroExtend (vpn_0) << bits_per_byte_in_wordxl);
	 PA           lev_0_pte_pa        = lev_0_PTN_pa + vpn_0_pa;
	 PA           lev_0_pte_pa_w64    = { lev_0_pte_pa [pa_sz - 1 : 3], 3'b0 };    // 64b-aligned addr
	 Fabric_Addr  lev_0_pte_pa_w64_fa = fn_PA_to_Fabric_Addr (lev_0_pte_pa_w64);
<<<<<<< HEAD
`ifdef Sv32
	 AXI4_Size    axi4_size           = 4;
=======
`ifdef SV32
	 AXI4_Size    axi4_size           = axsize_4;
>>>>>>> 954865e2
`else
	 AXI4_Size    axi4_size           = 8;
`endif
	 fa_fabric_send_read_req (lev_0_pte_pa_w64_fa, axi4_size, 1 - 1);

	 rg_pte_pa <= lev_0_pte_pa;
	 rg_state  <= PTW_LEVEL_0;

      end

      // Leaf PTE pointing at address-space megapage
      // (permissions will be checked on subsequent TLB hit)
      else begin
	 // Fault if PPN [0] is not 0
	 PPN_0 ppn_0 = fn_PTE_to_PPN_0 (pte);
	 if (ppn_0 != 0) begin
	    rg_exc_code <= page_fault_exc_code;
	    rg_state    <= MODULE_EXCEPTION_RSP;

	    if (cfg_verbosity > 1)
	       $display ("%0d: %s.rl_ptw_level_1: for eaddr 0x%0h: megapage pte 0x%0h @ 0x%0h",
			 cur_cycle, d_or_i, rg_addr, pte, rg_pte_pa);
	       $display ("    Invalid PTE: PPN [0] is not zero; page fault %0d",
			 page_fault_exc_code);
	 end

	 // Insert gigapage PTE in TLB (permissions will be checked on subsequent TLB hit)
	 else begin
	    tlb.insert (asid, vpn, pte, /* level */ 1, rg_pte_pa);
	    rg_state <= CACHE_REREQ;

	    if (cfg_verbosity > 1) begin
	       PPN ppn                = fn_PTE_to_PPN (pte);
	       PA  addr_space_page_pa = fn_PPN_and_Offset_to_PA (ppn, 12'b0);
	       $display ("%0d: %s.rl_ptw_level_1: for eaddr 0x%0h: pte 0x%0h @ 0x%0h: leaf PTE for megapage",
			 cur_cycle, d_or_i, rg_addr, pte, rg_pte_pa);
	       $display ("    Addr Space megapage pa: 0x%0h", addr_space_page_pa);
	    end
	 end
      end
   endrule: rl_ptw_level_1

   // ----------------
   // Receive Level 0 PTE and process it

   rule rl_ptw_level_0 (rg_state == PTW_LEVEL_0);
      // Memory read-response is a level 0 PTE
      let mem_rsp <- get(master_xactor.slave.r);

      Bit #(64) x64 = mem_rsp.rdata;
      WordXL pte;
      pte = x64;

      // Bus error
      if (mem_rsp.rresp != OKAY) begin
	 rg_exc_code <= access_exc_code;
	 rg_state    <= MODULE_EXCEPTION_RSP;
	 if (cfg_verbosity > 1)
	    $display ("%0d: %s.rl_ptw_level_0: for eaddr 0x%0h: pte_pa 0x%0h: FABRIC_RSP_ERR: access exception %0d",
		      cur_cycle, d_or_i, rg_addr, rg_pte_pa, access_exc_code);
      end

      // Invalid PTE
      else if (is_invalid_pte (pte)) begin
	 rg_exc_code <= page_fault_exc_code;
	 rg_state    <= MODULE_EXCEPTION_RSP;

	 if (cfg_verbosity > 1)
	    $display ("%0d: %s.rl_ptw_level_0: for eaddr 0x%0h: pte 0x%0h @ 0x%0h: Invalid PTE; page fault %0d",
		      cur_cycle, d_or_i, rg_addr, pte, rg_pte_pa, page_fault_exc_code);
      end

      // Pointer to next-level PTE: invalid at level 0
      else if ((fn_PTE_to_X (pte) == 0) && (fn_PTE_to_R (pte) == 0)) begin
	 rg_exc_code <= page_fault_exc_code;
	 rg_state    <= MODULE_EXCEPTION_RSP;

	 if (cfg_verbosity > 1)
	    $display ("%0d: %s.rl_ptw_level_0: for eaddr 0x%0h: pte 0x%0h @ 0x50h: Not a leaf PTE; page fault %0d",
		      cur_cycle, d_or_i, rg_addr, pte, rg_pte_pa, page_fault_exc_code);
      end

      // Leaf PTE pointing at address-space page; insert in TLB
      // (permissions will be checked on next TLB hit)
      else begin
	 tlb.insert (asid, vpn, pte, /* level */ 0, rg_pte_pa);
	 rg_state <= CACHE_REREQ;

	 if (cfg_verbosity > 1) begin
	    PPN ppn                = fn_PTE_to_PPN (pte);
	    PA  addr_space_page_pa = fn_PPN_and_Offset_to_PA (ppn, 12'b0);
	    $display ("%0d: %s.rl_ptw_level_0: for eaddr 0x%0h: pte 0x%0h @ 0x%0h: leaf PTE",
		      cur_cycle, d_or_i, rg_addr, pte, rg_pte_pa);
	    $display ("    Addr Space page pa: 0x%0h", addr_space_page_pa);
	 end
      end
   endrule
`endif      // ifdef ISA_PRIV_S

   // ****************************************************************
   // CACHE REFILLS
   // ****************************************************************

   // Start cache-line refill loop when no more write-responses are outstanding
   // Send request into fabric for first fabric-word of cache line.
   // Pick victim way, update ctag.
   // Initiate read of word64_set in cache for read-modify-write of word64

   rule rl_start_cache_refill (!resetting && (rg_state == CACHE_START_REFILL) && (ctr_wr_rsps_pending.value == 0));
      if (cfg_verbosity > 1)
	 $display ("%0d: %s.rl_start_cache_refill: ", cur_cycle, d_or_i);

      // Send burst request into fabric for full cache line
      PA             cline_addr        = fn_align_Addr_to_CLine (rg_pa);
      Fabric_Addr    cline_fabric_addr = fn_PA_to_Fabric_Addr (cline_addr);
<<<<<<< HEAD
      fa_fabric_send_read_req (cline_fabric_addr, ((bytes_per_fabric_data == 8) ? 8 : 16), fromInteger ((bytes_per_cline / bytes_per_fabric_data) - 1));
=======
      fa_fabric_send_read_burst_req (cline_fabric_addr);
>>>>>>> 954865e2

      // Pick a victim 'way'
      // TODO: prioritize picking an EMPTY slot over a CLEAN slot
      // Currently just uses rg_victim_way and increments it
      // The following extend/truncate trickery is because
      // Bits_per_Way_in_CSet may be 0 (direct-mapped),
      // for which the '1' in '+1' is not a valid literal
      Bit #(TAdd #(1, Bits_per_Way_in_CSet)) tmp = extend (rg_victim_way);
      tmp = tmp + 1;
      Way_in_CSet new_victim_way = truncate (tmp);
      rg_victim_way <= new_victim_way;

      // State_and_CTag_CSet are updated in rl_cache_refill_rsps_loop
      // only after observing the first read-response, to assure that
      // the read is successfule and not an access error.

      // Request read of first Word128_Set in CLine (BRAM port B)
      // for set read-modify-write (not relevant for direct-mapped)
      let word128_in_cline      = 0;
      let word128_set_in_cache  = { cset_in_cache, word128_in_cline };
      rg_word128_set_in_cache  <= word128_set_in_cache;
      ram_word128_set.b.put (bram_cmd_read, word128_set_in_cache, ?);

      // Enter cache refill loop, awaiting refill responses from mem
      rg_lower_word64_full   <= False;
      rg_error_during_refill <= False;
      rg_state               <= CACHE_REFILL;

      if (cfg_verbosity > 1)
	 $display ("    Victim way %0d; => CACHE_REFILL", new_victim_way);
   endrule: rl_start_cache_refill

   /* TODO: Remove; this was used before support for read-bursts
   // Loop that issues requests for subsequent fabric-words in cline refill
   rule rl_cache_refill_req_loop (rg_requesting_cline);
      if (cfg_verbosity > 2)
	 $display ("%0d: %s.rl_cache_refill_req_loop", cur_cycle, d_or_i);

      // Send request into fabric for next fabric-word of cache line
      PA          cline_addr        = fn_align_Addr_to_CLine (rg_pa);
      Fabric_Addr cline_fabric_addr = (fn_PA_to_Fabric_Addr (cline_addr) | rg_req_byte_in_cline);
      AXI4_Size   axi4_size         = ((bytes_per_fabric_data == 4) ? 4 : 8);
      fa_fabric_send_read_req (cline_fabric_addr, axi4_size);

      // Check if end of refill loop (req_byte_in_cline is last one)
      Fabric_Addr last_byte_offset_in_cline = fromInteger (bytes_per_cline - bytes_per_fabric_data);

      rg_requesting_cline  <= (rg_req_byte_in_cline != last_byte_offset_in_cline);
      rg_req_byte_in_cline <= rg_req_byte_in_cline + fromInteger (bytes_per_fabric_data);
   endrule
   */

   // ----------------------------------------------------------------
   // TODO (possibly): we complete a cache refill (in rl_cache_refill_loop) and
   // then, in rl_rereq, redo the missing request, just in case the
   // last word128 of the refill is exactly the word128 we need in which
   // case we'd have a race on ram port A (refill write) and port B
   // (request).
   // An alternative would be to buffer the target word64 during the
   // refill and drive it as a result, but that would cost more state
   // and/or muxes.
   // An alternative would be to do a "wrapping refill", in which case
   // the last word64 of the refill will never conflict with the
   // requested word.

   // ----------------------------------------------------------------
   // Loop that receives responses from the fabric with fabric-words of the cline (from mem).
   // For 32b fabrics:
   //     If this is the lower Word32, just register it.
   //     else concat with lower Word32 and update word64 in word64_set
   // For 64b fabrics:
   //     update word64 in word64_set.
   // Update word64 in word64_set:
   //     write back to word64_set ram, and
   //     initiate read of next word64_set from ram
   //         (for set read-modify-write; not relevant for direct-mapped)

   rule rl_cache_refill_rsps_loop (!resetting && rg_state == CACHE_REFILL);
      let mem_rsp <- get(master_xactor.slave.r);
      if (cfg_verbosity > 2) begin
	 $display ("%0d: %s.rl_cache_refill_rsps_loop:", cur_cycle, d_or_i);
	 $display ("        ", fshow (mem_rsp));
      end

      // Bus errors; remember it, and raise exception after all the refill responses
      Bool err_rsp = (mem_rsp.rresp != OKAY);
      if (err_rsp) begin
	 rg_error_during_refill <= True;
	 rg_exc_code            <= access_exc_code;
	 if (cfg_verbosity > 1)
	    $display ("%0d: %s.rl_cache_refill_rsps_loop: FABRIC_RSP_ERR: raising access exception %0d",
		      cur_cycle, d_or_i, access_exc_code);
      end

      // For 64b fabrics, if this is lower Word64, just register it to hold until upper Word64 arrives
      if (! rg_lower_word64_full) begin
	 rg_lower_word64      <= mem_rsp.rdata;
	 rg_lower_word64_full <= True;
	 if (cfg_verbosity > 2)
	    $display ("        Recording rdata in rg_lower_word64");
      end

      // Refill 128b of cache line
      else begin
      Cache_Entry new_word128 = tuple2(mem_rsp.ruser, zeroExtend(mem_rsp.rdata));

      // Assert: rg_lower_64_full == True
      new_word128 = tuple2(tpl_1(new_word128), { truncate(tpl_2(new_word128)) , rg_lower_word64 });
      rg_lower_word64_full <= False;
      if (cfg_verbosity > 2)
         $display ("        64b fabric: concat with rg_lower_word64: new_word128 0x%0x", new_word128);

	 Word128_in_CLine word128_in_cline = truncate (rg_word128_set_in_cache);

	 // Update the State_and_CTag_CSet (BRAM port A) (if this is the first
	 // response and not an error)
	 if ((word128_in_cline == 0) && (! err_rsp)) begin
	    let new_state_and_ctag_cset = state_and_ctag_cset;
	    new_state_and_ctag_cset [rg_victim_way] = State_and_CTag {state: CTAG_CLEAN,
								      ctag : fn_PA_to_CTag (rg_pa)};
	    ram_state_and_ctag_cset.a.put (bram_cmd_write, cset_in_cache, new_state_and_ctag_cset);
	 end

<<<<<<< HEAD
	 // Update the Word128_Set (BRAM port A) (if this response was not an error)
	 let new_word128_set = word128_set;
	 new_word128_set [rg_victim_way] = new_word128;
	 if (! err_rsp)
	    ram_word128_set.a.put (bram_cmd_write, rg_word128_set_in_cache, new_word128_set);
=======
	 Word64_in_CLine word64_in_cline = truncate (rg_word64_set_in_cache);

	 // Update the State_and_CTag_CSet (BRAM port A) (if this is the first
	 // response and not an error)
	 if ((word64_in_cline == 0) && (! err_rsp)) begin
	    let new_state_and_ctag_cset = state_and_ctag_cset;
	    new_state_and_ctag_cset [rg_victim_way] = State_and_CTag {state: CTAG_CLEAN,
								      ctag : fn_PA_to_CTag (rg_pa)};
	    ram_state_and_ctag_cset.a.put (bram_cmd_write, cset_in_cache, new_state_and_ctag_cset);
	 end

	 // Update the Word64_Set (BRAM port A) (if this response was not an error)
	 let new_word64_set = word64_set;
	 new_word64_set [rg_victim_way] = new_word64;
	 if (! err_rsp)
	    ram_word64_set.a.put (bram_cmd_write, rg_word64_set_in_cache, new_word64_set);
>>>>>>> 954865e2

	 // If more word64_sets in cacheline, initiate RAM read for next word64_set
	 if (word128_in_cline != fromInteger (word128s_per_cline - 1)) begin
	    let next_word128_set_in_cache = rg_word128_set_in_cache + 1;
	    ram_word128_set.b.put (bram_cmd_read, next_word128_set_in_cache, ?);
	    rg_word128_set_in_cache <= next_word128_set_in_cache;
	 end

	 // else final Word128 of CLine; raise exception if pending,
	 // or redo original missing request on port B.
	 // The word128 we just wrote in port A may be the word128 we request on port B,
	 // so we do it a cycle later, in rl_rereq.
	 else if (err_rsp || rg_error_during_refill) begin
	    rg_state    <= MODULE_EXCEPTION_RSP;
	    if (cfg_verbosity > 1)
	       $display ("    => MODULE_EXCEPTION_RSP");
	 end

	 else begin
	    rg_state <= CACHE_REREQ;
	    if (cfg_verbosity > 1)
	       $display ("    => CACHE_REREQ");
	 end

	 if (cfg_verbosity > 2) begin
	    $display ("        Updating Cache word128_set 0x%0h, word128_in_cline %0d) old => new",
		      rg_word128_set_in_cache, word128_in_cline);

	    fa_display_word128_set (cset_in_cache, word128_in_cline, word128_set);
	    fa_display_word128_set (cset_in_cache, word128_in_cline, new_word128_set);
	 end
      end
   endrule: rl_cache_refill_rsps_loop

   // ----------------------------------------------------------------
   // After tlb and cache refills, redo the missing request,
   // i.e., probe the TLB and cache (BRAM port B) again

   rule rl_rereq (!resetting && rg_state == CACHE_REREQ);
      rg_state <= MODULE_RUNNING;
      fa_req_ram_B (rg_addr);
   endrule

   // ----------------------------------------------------------------
   // Provide write-response (ST op)
   // Stays in this state until CPU's next request puts it back into RUNNING state

   rule rl_ST_AMO_response (rg_state == CACHE_ST_AMO_RSP && dmem_not_imem);
      dw_valid             <= True;
      dw_output_ld_val     <= rg_ld_val;        // Irrelevant for ST; relevant for SC, AMO
      dw_output_st_amo_val <= rg_st_amo_val;
   endrule

   // ----------------------------------------------------------------
   // Memory-mapped I/O read requests (LD and AMO_LR)
   // LRs are treated just like LDs, but we do not place any reservation on the address
   // (so a subsequent SC is guaranteed to fail).
   // TODO: Move this into rl_probe_and_immed_rsp, post MMU translation?
   // No caching, send request directly to fabric

   rule rl_io_read_req (   !resetting
                        && (rg_state == IO_REQ)
			&& ((rg_op == CACHE_LD) || is_AMO_LR)
			&& (ctr_wr_rsps_pending.value == 0)
                        && dmem_not_imem);

      if (cfg_verbosity > 1)
	 $display ("%0d: %s.rl_io_read_req; width_code 0x%0h vaddr %0h  paddr %0h",
		   cur_cycle, d_or_i, rg_width_code, rg_addr, rg_pa);

      Fabric_Addr fabric_addr = fn_PA_to_Fabric_Addr (rg_pa);
      if (fromInteger(bytes_per_fabric_data) >= fromAXI4_Size(fn_width_code_to_AXI4_Size(rg_width_code)))
        fa_fabric_send_read_req (fabric_addr, fn_width_code_to_AXI4_Size(rg_width_code), 1 - 1);
      else
        fa_fabric_send_read_req (fabric_addr, fromInteger(bytes_per_fabric_data), 2 - 1); // XXX only bursts of size 2 supported

`ifdef ISA_A
      // Invalidate LR/SC reservation if AMO_LR
      if (is_AMO_LR) rg_lrsc_valid <= False;
`endif
      rg_state <= IO_AWAITING_READ_RSP;
   endrule

   // ----------------------------------------------------------------
   // Receive I/O read response from fabric

   rule rl_io_read_rsp (!resetting && (rg_state == IO_AWAITING_READ_RSP) && dmem_not_imem);

      let rd_data <- get(master_xactor.slave.r);

      if (cfg_verbosity > 1) begin
	 $display ("%0d: %s.rl_io_read_rsp: vaddr 0x%0h  paddr 0x%0h", cur_cycle, d_or_i, rg_addr, rg_pa);
	 $display ("    ", fshow (rd_data));
      end

      if (!rg_lower_word64_full && rd_data.rlast) begin // Single flit response
        let ld_val = fn_extract_and_extend_bytes(rg_width_code, rg_is_unsigned, zeroExtend(rg_addr[2:0]), tuple2(0, zeroExtend (rd_data.rdata)));
        rg_ld_val <= ld_val;

        // Successful read
        if (rd_data.rresp == OKAY) begin
           fa_drive_IO_read_rsp (rg_width_code, rg_is_unsigned, rg_addr, ld_val);
           rg_state <= IO_READ_RSP;
        end

        // Bus error
        else begin
           rg_state    <= MODULE_EXCEPTION_RSP;
           rg_exc_code <= exc_code_LOAD_ACCESS_FAULT;
           if (cfg_verbosity > 1)
              $display ("%0d: %s.rl_io_read_rsp: FABRIC_RSP_ERR: raising trap LOAD_ACCESS_FAULT",
          	      cur_cycle, d_or_i);
        end
      end else begin
        if (!rd_data.rlast) begin
          rg_lower_word64_full <= True;
          rg_lower_word64 <= rd_data.rdata;
        end else begin // rg_lower_word64_full && rd_data.rlast
          if (rd_data.rresp == OKAY) begin
            fa_drive_IO_read_rsp(rg_width_code, rg_is_unsigned, rg_addr, tuple2(False, {rd_data.rdata, rg_lower_word64})); // No tags from IO mem
            rg_ld_val <= tuple2(False, {rd_data.rdata, rg_lower_word64});
            rg_lower_word64_full <= False;
          end else begin
            rg_state    <= MODULE_EXCEPTION_RSP;
            rg_exc_code <= exc_code_LOAD_ACCESS_FAULT;
            if (cfg_verbosity > 1)
              $display ("%0d: %s.rl_io_read_rsp: FABRIC_RSP_ERR: raising trap LOAD_ACCESS_FAULT",
          	      cur_cycle, d_or_i);
          end
        end
      end
   endrule

   // ----------------
   // Maintain I/O-read response
   // Stays in this state until CPU's next request puts it back into RUNNING state

   rule rl_maintain_io_read_rsp (!resetting && rg_state == IO_READ_RSP && dmem_not_imem);
      fa_drive_IO_read_rsp (rg_width_code, rg_is_unsigned, rg_addr, rg_ld_val);
   endrule

   // ----------------------------------------------------------------
   // Memory-mapped I/O write requests (ST)
   // No caching, send request directly to fabric.
   // TODO: Move this into rl_probe_and_immed_rsp, post MMU translation

`ifdef ISA_PRIV_S
   (* descending_urgency = "rl_io_write_req, rl_writeback_updated_PTE" *)
`endif

   rule rl_io_write_req (!resetting && (rg_state == IO_REQ) && (rg_op == CACHE_ST) && dmem_not_imem);
      if (cfg_verbosity > 1)
	 $display ("%0d: %s: rl_io_write_req; width_code 0x%0h  vaddr %0h  paddr %0h  word64 0x%0h",
		   cur_cycle, d_or_i, rg_width_code, rg_addr, rg_pa, rg_st_amo_val);

       fa_fabric_send_write_req (rg_width_code, rg_pa, rg_st_amo_val);

      rg_state <= CACHE_ST_AMO_RSP;

      if (cfg_verbosity > 1)
	 $display ("    => rl_ST_AMO_response");
   endrule

   // ----------------------------------------------------------------
   // Memory-mapped I/O AMO_SC requests. Always fail.

`ifdef ISA_A
   rule rl_io_AMO_SC_req (!resetting && (rg_state == IO_REQ) && is_AMO_SC && dmem_not_imem);

      rg_ld_val <= tuple2(False, 1);    // 1 is LR/SC failure value
      rg_state  <= CACHE_ST_AMO_RSP;

      if (cfg_verbosity > 1) begin
	 $display ("%0d: %s: rl_io_AMO_SC_req; width_code 0x%0h  vaddr %0h  paddr %0h  word64 0x%0h",
		   cur_cycle, d_or_i, rg_width_code, rg_addr, rg_pa, rg_st_amo_val);
	 $display ("    FAIL due to I/O address.");
	 $display ("    => rl_ST_AMO_response");
      end
   endrule
`endif

   // ----------------------------------------------------------------
   // Memory-mapped I/O AMO requests other than LR/SC
   // Fail with STORE/AMO Access fault exception
   // TODO: Extend fabric to do these ops at the I/O device?

`ifdef ISA_A
   rule rl_io_AMO_op_req (!resetting && (rg_state == IO_REQ) && is_AMO && (! is_AMO_LR) && (! is_AMO_SC) && dmem_not_imem);
      if (cfg_verbosity > 1)
	 $display ("%0d: %s.rl_io_AMO_op_req; width_code 0x%0h vaddr %0h  paddr %0h",
		   cur_cycle, d_or_i, rg_width_code, rg_addr, rg_pa);

      Fabric_Addr fabric_addr = fn_PA_to_Fabric_Addr (rg_pa);
      if (fromInteger(bytes_per_fabric_data) >= fromAXI4_Size(fn_width_code_to_AXI4_Size(rg_width_code)))
        fa_fabric_send_read_req (fabric_addr, fn_width_code_to_AXI4_Size(rg_width_code), 1 - 1);
      else
        fa_fabric_send_read_req (fabric_addr, fromInteger(bytes_per_fabric_data), 2 - 1); // XXX only bursts of size 2 supported

      rg_state <= IO_AWAITING_AMO_READ_RSP;

   endrule
`endif

   // ----------------
   // Receive I/O AMO read response from fabric,
   // Do the AMO op, and send store to fabric

`ifdef ISA_A
`ifdef ISA_PRIV_S
   (* descending_urgency = "rl_io_AMO_read_rsp, rl_writeback_updated_PTE" *)
`endif

   rule rl_io_AMO_read_rsp (!resetting && rg_state == IO_AWAITING_AMO_READ_RSP && dmem_not_imem);
      let rd_data <- get(master_xactor.slave.r);
      if (cfg_verbosity > 1) begin
	 $display ("%0d: %s.rl_io_AMO_read_rsp: vaddr 0x%0h  paddr 0x%0h", cur_cycle, d_or_i, rg_addr, rg_pa);
	 $display ("    ", fshow (rd_data));
      end


      // Bus error for AMO read
      if (rd_data.rresp != OKAY) begin
	 rg_state    <= MODULE_EXCEPTION_RSP;
	 rg_exc_code <= exc_code_STORE_AMO_ACCESS_FAULT;
	 if (cfg_verbosity > 1)
	    $display ("%0d: %s.rl_io_AMO_read_rsp: FABRIC_RSP_ERR: raising trap STORE_AMO_ACCESS_FAULT",
		      cur_cycle, d_or_i);
      end
      // Successful AMO read
      else begin
         if (!rg_lower_word64_full && !rd_data.rlast) begin
           rg_lower_word64_full <= True;
           rg_lower_word64 <= rd_data.rdata;
         end else begin
            let ld_val = ?;
            if (rg_lower_word64_full) begin
               ld_val = tuple2(False, {rd_data.rdata, rg_lower_word64});
               rg_lower_word64_full <= False;
            end else begin
               ld_val = fn_extract_and_extend_bytes(rg_width_code, rg_is_unsigned, zeroExtend(rg_addr[2:0]), tuple2(0, zeroExtend(rd_data.rdata)));
            end
	    if (cfg_verbosity > 1)
	       $display ("%0d: %s: rl_io_AMO_read_rsp; f3 0x%0h  vaddr %0h  paddr %0h  word128 0x%0h",
	                 cur_cycle, d_or_i, rg_width_code, rg_addr, rg_pa, rg_st_amo_val);

	    // Do the AMO op on the loaded value and the store value
	    match {.new_ld_val,
	           .new_st_val} = fn_amo_op (rg_width_code, rg_amo_funct5, rg_addr, tuple2(0, tpl_2(ld_val)), rg_st_amo_val);

	    // Write back new st_val to fabric
	    fa_fabric_send_write_req (rg_width_code, rg_pa, new_st_val);

	    fa_drive_IO_read_rsp (rg_width_code, rg_is_unsigned, rg_addr, new_ld_val);
	    rg_ld_val <= new_ld_val;
	    rg_state  <= IO_READ_RSP;

	    if (cfg_verbosity > 1)
	       $display ("    => rl_ST_AMO_response");
         end
      end
   endrule
`endif

   // ----------------------------------------------------------------
   // Discard write-responses from the fabric
   // NOTE: assuming in-order responses from fabric

   rule rl_discard_write_rsp;
      let wr_resp <- get(master_xactor.slave.b);

      if (ctr_wr_rsps_pending.value == 0) begin
	 $display ("%0d: ERROR: %s.rl_discard_write_rsp: unexpected W response (ctr_wr_rsps_pending.value == 0)",
		   cur_cycle, d_or_i);
	 $display ("    ", fshow (wr_resp));
	 $finish (1);    // Assertion failure
      end

      ctr_wr_rsps_pending.decr;

      if (wr_resp.bresp != OKAY) begin
	 // TODO: need to raise a non-maskable interrupt (NMI) here
	 $display ("%0d: %s.rl_discard_write_rsp: fabric response error: exit", cur_cycle, d_or_i);
	 $display ("    ", fshow (wr_resp));
      end
      else if (cfg_verbosity > 1) begin
	 $display ("%0d: %s.rl_discard_write_rsp: pending %0d ",
		   cur_cycle, d_or_i, ctr_wr_rsps_pending.value, fshow (wr_resp));
      end
   endrule

   // ----------------------------------------------------------------
   // This rule drives an exception response until the cache is put
   // into MODULE_RUNNING state by the next request.

   rule rl_drive_exception_rsp (!resetting && rg_state == MODULE_EXCEPTION_RSP);
      dw_valid    <= True;
      dw_exc      <= True;
      dw_exc_code <= rg_exc_code;
   endrule

      Wire#(CacheOp) w_req_op <- mkWire;
      Wire#(Bit#(3)) w_req_width_code <- mkWire;
      Wire#(Bool) w_req_is_unsigned <- mkWire;
`ifdef ISA_A
      Wire#(Bit#(5)) w_req_amo_funct5 <- mkWire;
`endif
      Wire#(Addr) w_req_addr <- mkWire;
      Wire#(Tuple2#(Bool,Bit#(128))) w_req_st_value <- mkWire;
      Wire#(Priv_Mode) w_req_priv <- mkWire;
      Wire#(Bit#(1)) w_req_sstatus_SUM <- mkWire;
      Wire#(Bit#(1)) w_req_mstatus_MXR <- mkWire;
      Wire#(WordXL) w_req_satp <- mkWire;

   (* mutually_exclusive = "do_req, rl_cache_refill_rsps_loop" *)
   (* mutually_exclusive = "do_req, rl_rereq" *)
   (* mutually_exclusive = "do_req, rl_start_cache_refill" *)
   (* mutually_exclusive = "do_req, do_reset_req" *)
   (* mutually_exclusive = "do_req, do_tlb_flush" *)
   rule do_req (! resetting);
      let op = w_req_op;
      let width_code = w_req_width_code;
      let is_unsigned = w_req_is_unsigned;
`ifdef ISA_A
      let amo_funct5 = w_req_amo_funct5;
`endif
      let addr = w_req_addr;
      let st_value = w_req_st_value;
      let priv = w_req_priv;
      let sstatus_SUM = w_req_sstatus_SUM;
      let mstatus_MXR = w_req_mstatus_MXR;
      let satp = w_req_satp;

      if (cfg_verbosity > 1) begin
	 $display ("%0d: %m.req: op:", cur_cycle, fshow (op),
		   " f3:%0d addr:0x%0h st_value:0x%0h", width_code, addr, st_value);
	 $display ("    priv:", fshow_Priv_Mode (priv),
		   " sstatus_SUM:%0d mstatus_MXR:%0d satp:0x%0h",
		   sstatus_SUM,    mstatus_MXR,    satp);
`ifdef ISA_A
	 $display ("    amo_funct5 = 0x%0h", amo_funct5);
`endif
      end

      rg_op          <= op;
      rg_width_code  <= width_code;
      rg_is_unsigned <= is_unsigned;
`ifdef ISA_A
      rg_amo_funct5  <= amo_funct5;
`endif
      rg_addr        <= addr;
      rg_st_amo_val  <= st_value;

      rg_priv        <= priv;
      rg_sstatus_SUM <= sstatus_SUM;
      rg_mstatus_MXR <= mstatus_MXR;
      rg_satp        <= satp;

      // Initial default PA assumes no VM translation
      rg_pa <= fn_WordXL_to_PA (addr);

      if (! fn_is_aligned (width_code, addr)) begin
	 // We detect misaligned accesses and trap on them
	 rg_state    <= MODULE_EXCEPTION_RSP;
	 rg_exc_code <= ((op == CACHE_LD) ? exc_code_LOAD_ADDR_MISALIGNED : exc_code_STORE_AMO_ADDR_MISALIGNED);
      end
`ifdef RVFI_DII
   else if (addr < fromInteger(valueOf(RVFI_DII_Mem_Start)) || addr >= fromInteger(valueOf(RVFI_DII_Mem_End))) begin
	 // We detect accesses outside of the assigned RVFI_DII range and trap on them
	 rg_state    <= MODULE_EXCEPTION_RSP;
	 rg_exc_code <= ((op == CACHE_LD) ? exc_code_LOAD_ACCESS_FAULT : exc_code_STORE_AMO_ACCESS_FAULT); //TODO check exception codes, deal with unaligned accesses that exceed range?
      end
`endif
      else begin
	 rg_state <= MODULE_RUNNING;
	 fa_req_ram_B (addr);
      end
   endrule

   (* fire_when_enabled *)
   rule do_reset_req (rw_reset_req.wget matches tagged Valid .req);
      f_reset_reqs.enq (req);
   endrule

   (* no_implicit_conditions, fire_when_enabled *)
   rule do_tlb_flush if (pw_tlb_flush_req);
`ifdef ISA_PRIV_S
      tlb.flush;
      rg_state <= MODULE_READY;
      if (cfg_verbosity > 1)
	 $display ("%0d: %s.tlb_flush", cur_cycle, d_or_i);
`else
      noAction;
`endif
   endrule

   // ================================================================
   // INTERFACE

   method Action set_verbosity (Bit #(4) v);
      cfg_verbosity <= v;
   endmethod

   interface Server server_reset;
      interface Put request;
	 method Action put (Token t) if (f_reset_reqs.notFull);
	    rw_reset_req.wset (REQUESTOR_RESET_IFC);
	 endmethod
      endinterface
      interface Get response;
	 method ActionValue #(Token) get () if (f_reset_rsps.first == REQUESTOR_RESET_IFC);
	    f_reset_rsps.deq;
	    return ?;
	 endmethod
      endinterface
   endinterface

   // CPU interface: request
   // NOTE: this has no flow control: CPU should only invoke it when consuming prev output.
   // As soon as this method is called, the module starts working on this new request.
   method Action  req (CacheOp op,
               Bit #(3) width_code,
               Bool is_unsigned,
`ifdef ISA_A
               Bit #(5) amo_funct5,
`endif
               Addr addr,
               Tuple2#(Bool, Bit#(128)) st_value,
               // The following  args for VM
               Priv_Mode  priv,
               Bit #(1)   sstatus_SUM,
               Bit #(1)   mstatus_MXR,
               WordXL     satp);    // { VM_Mode, ASID, PPN_for_page_table }
      w_req_op <= op;
      w_req_width_code <= width_code;
      w_req_is_unsigned <= is_unsigned;
`ifdef ISA_A
      w_req_amo_funct5 <= amo_funct5;
`endif
      w_req_addr <= addr;
      w_req_st_value <= st_value;
      w_req_priv <= priv;
      w_req_sstatus_SUM <= sstatus_SUM;
      w_req_mstatus_MXR <= mstatus_MXR;
      w_req_satp <= satp;
   endmethod

`ifdef ISA_CHERI
   method Action commit;
      dw_commit <= True;
   endmethod
`endif

   method Bool  valid;
      return dw_valid;
   endmethod

   method WordXL  addr;    // req addr for which this is a response
      return rg_addr;
   endmethod

   method Tuple2#(Bool, Bit #(128))  word128;
      return dw_output_ld_val;
   endmethod

   method Tuple2#(Bool, Bit #(128))  st_amo_val;
      return dw_output_st_amo_val;
   endmethod

   method Bool  exc;
      return dw_exc;
   endmethod

   method Exc_Code  exc_code;
      return dw_exc_code;
   endmethod

   // Flush request/response
   interface Server  server_flush;
      interface Put  request;
	 method Action  put (Token t) if (f_reset_reqs.notFull);
	    rw_reset_req.wset (REQUESTOR_FLUSH_IFC);
	 endmethod
      endinterface
      interface Get  response;
	 method ActionValue #(Token)  get () if (f_reset_rsps.first == REQUESTOR_FLUSH_IFC);
	    f_reset_rsps.deq;
	    return ?;
	 endmethod
      endinterface
   endinterface

   // TLB flush
   method Action tlb_flush;
      pw_tlb_flush_req.send;
   endmethod

   // Fabric interface
   interface mem_master = master_xactor.masterSynth;
endmodule: mkMMU_Cache

// ================================================================

endpackage: MMU_Cache<|MERGE_RESOLUTION|>--- conflicted
+++ resolved
@@ -488,7 +488,7 @@
    FIFOF #(Requestor) f_reset_rsps <- mkFIFOF;
 
    RWire #(Requestor) rw_reset_req <- mkRWire;
-   PulseWire pw_tlb_flush_req <- mkPulseWire;
+   PulseWire pw_tlb_flush_req <- mkPulseWireOR;
 
    // Fabric request/response
    AXI4_Master_Xactor#(mID, Wd_Addr, Wd_Data,
@@ -600,21 +600,12 @@
    Reg #(CSet_in_Cache)  rg_cset_in_cache   <- mkReg (0);
 
    // These regs are used in the cache refill loop for ram_State_and_CTag_CSet
-<<<<<<< HEAD
    // and ram_Word128_Set
    Reg #(Word128_Set_in_Cache) rg_word128_set_in_cache <- mkRegU;
    Reg #(Bool)                 rg_error_during_refill <- mkRegU;
    // In 64b (or lower) fabrics, these hold the lower word64 while we're fetching the upper word64 of a word128
    Reg #(Bool)      rg_lower_word64_full <- mkReg (False);
    Reg #(Bit #(64)) rg_lower_word64      <- mkRegU;
-=======
-   // and ram_Word64_Set
-   Reg #(Word64_Set_in_Cache) rg_word64_set_in_cache <- mkRegU;
-   Reg #(Bool)                rg_error_during_refill <- mkRegU;
-   // In 32b fabrics, these hold the lower word32 while we're fetching the upper word32 of a word64
-   Reg #(Bool)      rg_lower_word32_full <- mkReg (False);
-   Reg #(Bit #(32)) rg_lower_word32      <- mkRegU;
->>>>>>> 954865e2
 
    // When a CSet is full and we need to replace a cache line due to a refill,
    // the victim is picked 'randomly' according to this register
@@ -847,11 +838,7 @@
    rule rl_start_reset (resetting && (rg_state != MODULE_RESETTING));
       rg_state             <= MODULE_RESETTING;
       rg_cset_in_cache     <= 0;
-<<<<<<< HEAD
       rg_lower_word64_full <= False;
-=======
-      rg_lower_word32_full <= False;
->>>>>>> 954865e2
 
       // Flush the TLB
 `ifdef ISA_PRIV_S
@@ -1353,13 +1340,8 @@
 	 PA           lev_0_pte_pa        = lev_0_PTN_pa + vpn_0_pa;
 	 PA           lev_0_pte_pa_w64    = { lev_0_pte_pa [pa_sz - 1 : 3], 3'b0 };    // 64b-aligned addr
 	 Fabric_Addr  lev_0_pte_pa_w64_fa = fn_PA_to_Fabric_Addr (lev_0_pte_pa_w64);
-<<<<<<< HEAD
-`ifdef Sv32
+`ifdef SV32
 	 AXI4_Size    axi4_size           = 4;
-=======
-`ifdef SV32
-	 AXI4_Size    axi4_size           = axsize_4;
->>>>>>> 954865e2
 `else
 	 AXI4_Size    axi4_size           = 8;
 `endif
@@ -1475,11 +1457,7 @@
       // Send burst request into fabric for full cache line
       PA             cline_addr        = fn_align_Addr_to_CLine (rg_pa);
       Fabric_Addr    cline_fabric_addr = fn_PA_to_Fabric_Addr (cline_addr);
-<<<<<<< HEAD
       fa_fabric_send_read_req (cline_fabric_addr, ((bytes_per_fabric_data == 8) ? 8 : 16), fromInteger ((bytes_per_cline / bytes_per_fabric_data) - 1));
-=======
-      fa_fabric_send_read_burst_req (cline_fabric_addr);
->>>>>>> 954865e2
 
       // Pick a victim 'way'
       // TODO: prioritize picking an EMPTY slot over a CLEAN slot
@@ -1603,30 +1581,11 @@
 	    ram_state_and_ctag_cset.a.put (bram_cmd_write, cset_in_cache, new_state_and_ctag_cset);
 	 end
 
-<<<<<<< HEAD
 	 // Update the Word128_Set (BRAM port A) (if this response was not an error)
 	 let new_word128_set = word128_set;
 	 new_word128_set [rg_victim_way] = new_word128;
 	 if (! err_rsp)
 	    ram_word128_set.a.put (bram_cmd_write, rg_word128_set_in_cache, new_word128_set);
-=======
-	 Word64_in_CLine word64_in_cline = truncate (rg_word64_set_in_cache);
-
-	 // Update the State_and_CTag_CSet (BRAM port A) (if this is the first
-	 // response and not an error)
-	 if ((word64_in_cline == 0) && (! err_rsp)) begin
-	    let new_state_and_ctag_cset = state_and_ctag_cset;
-	    new_state_and_ctag_cset [rg_victim_way] = State_and_CTag {state: CTAG_CLEAN,
-								      ctag : fn_PA_to_CTag (rg_pa)};
-	    ram_state_and_ctag_cset.a.put (bram_cmd_write, cset_in_cache, new_state_and_ctag_cset);
-	 end
-
-	 // Update the Word64_Set (BRAM port A) (if this response was not an error)
-	 let new_word64_set = word64_set;
-	 new_word64_set [rg_victim_way] = new_word64;
-	 if (! err_rsp)
-	    ram_word64_set.a.put (bram_cmd_write, rg_word64_set_in_cache, new_word64_set);
->>>>>>> 954865e2
 
 	 // If more word64_sets in cacheline, initiate RAM read for next word64_set
 	 if (word128_in_cline != fromInteger (word128s_per_cline - 1)) begin
