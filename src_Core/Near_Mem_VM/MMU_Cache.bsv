--- conflicted
+++ resolved
@@ -230,7 +230,6 @@
 `endif
 
 // ================================================================
-<<<<<<< HEAD
 // Check if addr is aligned
 
 function Bool fn_is_aligned (Bit #(3) width_code, Bit #(n) addr);
@@ -243,8 +242,6 @@
 endfunction
 
 // ================================================================
-=======
->>>>>>> 70a2acf7
 // Convert RISC-V funct3 code into AXI4_Size code (number of bytes in a beat)
 
 function AXI4_Size fn_width_code_to_AXI4_Size (Bit #(3) width_code);
@@ -340,7 +337,6 @@
 function Word128_Set fn_update_word128_set (Word128_Set   old_word128_set,
 					  Way_in_CSet  way,
 					  Bit #(n)     addr,
-<<<<<<< HEAD
 					  Bit #(3)     width_code,
 					  Tuple2 #(Bool, Bit#(Cache_Data_Width)) write);
 
@@ -396,102 +392,17 @@
       4:  begin
             new_word128[127:0] = word128;
           end
-=======
-					  Bit #(3)     f3,
-					  Bit #(64)    word64);
-   let old_word64     = old_word64_set [way];
-   let old_B0         = old_word64 [7:0];
-   let old_B1         = old_word64 [15:8];
-   let old_B2         = old_word64 [23:16];
-   let old_B3         = old_word64 [31:24];
-   let old_B4         = old_word64 [39:32];
-   let old_B5         = old_word64 [47:40];
-   let old_B6         = old_word64 [55:48];
-   let old_B7         = old_word64 [63:56];
-
-   let new_word64_set = old_word64_set;
-   let new_word64     = old_word64;
-   Bit #(3) addr_lsbs = addr [2:0];
-
-   // Replace relevant bytes in new_word64
-   case (f3)
-      f3_SB:  case (addr_lsbs)
-		 'h0 : new_word64 [ 7:0 ] = word64 [7:0];
-		 'h1 : new_word64 [15:8 ] = word64 [7:0];
-		 'h2 : new_word64 [23:16] = word64 [7:0];
-		 'h3 : new_word64 [31:24] = word64 [7:0];
-		 'h4 : new_word64 [39:32] = word64 [7:0];
-		 'h5 : new_word64 [47:40] = word64 [7:0];
-		 'h6 : new_word64 [55:48] = word64 [7:0];
-		 'h7 : new_word64 [63:56] = word64 [7:0];
-	      endcase
-      f3_SH:  case (addr_lsbs)
-		 'h0 : new_word64 [15:0 ] = word64 [15:0];
-		 'h2 : new_word64 [31:16] = word64 [15:0];
-		 'h4 : new_word64 [47:32] = word64 [15:0];
-		 'h6 : new_word64 [63:48] = word64 [15:0];
-	      endcase
-      f3_SW:  case (addr_lsbs)
-		 'h0 : new_word64 [31:0]  = word64 [31:0];
-		 'h4 : new_word64 [63:32] = word64 [31:0];
-	      endcase
-      f3_SD:  new_word64 = word64;
-   endcase
-   new_word64_set [way] = new_word64;
-   return new_word64_set;
-endfunction: fn_update_word64_set
-
-// ================================================================
-// ALU for AMO ops.
-// Args: ld_val (64b from mem) and st_val (64b from CPU reg Rs2)
-// Result: (final_ld_val, final_st_val)
-
-function Tuple2 #(Bit #(64),
-		  Bit #(64)) fv_amo_op (Bit #(3)   funct3,    // encodes data size (.W or .D)
-					Bit #(7)   funct7,    // encodes the AMO op
-					WordXL     addr,      // lsbs indicate which 32b W in 64b D (.W)
-					Bit #(64)  ld_val,    // 64b value loaded from mem
-					Bit #(64)  st_val);   // 64b value from CPU reg Rs2
-   Bit #(64) w1     = fn_extract_and_extend_bytes (funct3, addr, ld_val);
-   Bit #(64) w2     = st_val;
-   Int #(64) i1     = unpack (w1);    // Signed, for signed ops
-   Int #(64) i2     = unpack (w2);    // Signed, for signed ops
-   if (funct3 == f3_AMO_W) begin
-      w1 = zeroExtend (w1 [31:0]);
-      w2 = zeroExtend (w2 [31:0]);
-      i1 = unpack (signExtend (w1 [31:0]));
-      i2 = unpack (signExtend (w2 [31:0]));
-   end
-   Bit #(5)  f5     = funct7 [6:2];
-   // new_st_val is new value to be stored back to mem (w1 op w2)
-   Bit #(64) new_st_val = ?;
-   case (f5)
-      f5_AMO_SWAP: new_st_val = w2;
-      f5_AMO_ADD:  new_st_val = pack (i1 + i2);
-      f5_AMO_XOR:  new_st_val = w1 ^ w2;
-      f5_AMO_AND:  new_st_val = w1 & w2;
-      f5_AMO_OR:   new_st_val = w1 | w2;
-      f5_AMO_MINU: new_st_val = ((w1 < w2) ? w1 : w2);
-      f5_AMO_MAXU: new_st_val = ((w1 > w2) ? w1 : w2);
-      f5_AMO_MIN:  new_st_val = ((i1 < i2) ? w1 : w2);
-      f5_AMO_MAX:  new_st_val = ((i1 > i2) ? w1 : w2);
->>>>>>> 70a2acf7
    endcase
 
 `ifdef ISA_CHERI
    Bit#(Cache_Cap_Tag_Width) tags = tpl_1(old_word128);
 
-<<<<<<< HEAD
    //We assume that caps are the widest write width on the processor
    let overwritten_idx = addr_lsbs >> valueOf(TLog#(TDiv#(CLEN,8)));
    tags[overwritten_idx] = width_code == w_SIZE_CAP ? pack(tag) : 0;
 `else
    let tags = 0;
 `endif
-=======
-   return tuple2 (truncate (pack (i1)), new_st_val);
-endfunction: fv_amo_op
->>>>>>> 70a2acf7
 
    new_word128_set [way] = tuple2(tags, new_word128);
    return new_word128_set;
@@ -517,10 +428,10 @@
 endfunction
 
 function Action fa_display_word128_set (CSet_in_Cache    cset_in_cache,
-				       Word128_in_CLine  word128_in_cline,
+				       CWord_in_CLine  cword_in_cline,
 				       Word128_Set       word128_set);
    action
-      $write ("        CSet 0x%0x, Word128 0x%0x: ", cset_in_cache, word128_in_cline);
+      $write ("        CSet 0x%0x, Word128 0x%0x: ", cset_in_cache, cword_in_cline);
       for (Integer j = 0; j < ways_per_cset; j = j + 1) begin
 	 $write (" 0x%0x", word128_set [j]);
       end
@@ -602,13 +513,8 @@
 										  config_output_register);
 
    // Data RAM
-<<<<<<< HEAD
-   BRAM_DUAL_PORT #(Word128_Set_in_Cache, Word128_Set) ram_word128_set <- mkBRAMCore2 (word128_sets_per_cache,
+   BRAM_DUAL_PORT #(CSet_CWord_in_Cache, Word128_Set) ram_cword_set <- mkBRAMCore2 (cset_cwords_per_cache,
 										    config_output_register);
-=======
-   BRAM_DUAL_PORT #(CSet_Word64_in_Cache, Word64_Set) ram_word64_set <- mkBRAMCore2 (cset_word64s_per_cache,
-										     config_output_register);
->>>>>>> 70a2acf7
 
    // Registers holding incoming request args
    Reg #(CacheOp)    rg_op          <- mkRegU;    // CACHE_LD, CACHE_ST, CACHE_AMO
@@ -656,17 +562,10 @@
    Offset  offset = fn_Addr_to_Offset (rg_addr);
 `endif
 
-<<<<<<< HEAD
-   CSet_in_Cache        cset_in_cache        = fn_Addr_to_CSet_in_Cache   (rg_addr);
-   Word128_Set_in_Cache word128_set_in_cache = fn_Addr_to_Word128_Set_in_Cache (rg_addr);
-   Word128_in_CLine     word128_in_cline     = fn_Addr_to_Word128_in_CLine (rg_addr);
-   Bit #(4)             byte_in_word128       = fn_Addr_to_Byte_in_Word128  (rg_addr);
-=======
-   CSet_in_Cache         cset_in_cache       = fn_Addr_to_CSet_in_Cache   (rg_addr);
-   CSet_Word64_in_Cache  word64_set_in_cache = fn_Addr_to_CSet_Word64_in_Cache (rg_addr);
-   Word64_in_CLine       word64_in_cline     = fn_Addr_to_Word64_in_CLine (rg_addr);
-   Bit #(3)              byte_in_word64      = fn_Addr_to_Byte_in_Word64  (rg_addr);
->>>>>>> 70a2acf7
+   CSet_in_Cache       cset_in_cache       = fn_Addr_to_CSet_in_Cache   (rg_addr);
+   CSet_CWord_in_Cache cset_cword_in_cache = fn_Addr_to_CSet_CWord_in_Cache (rg_addr);
+   CWord_in_CLine      cword_in_cline      = fn_Addr_to_CWord_in_CLine (rg_addr);
+   Bit #(4)            byte_in_cword       = fn_Addr_to_Byte_in_CWord  (rg_addr);
 
 `ifdef ISA_PRIV_S
    // Derivations from rg_satp
@@ -701,21 +600,12 @@
    Reg #(CSet_in_Cache)  rg_cset_in_cache   <- mkReg (0);
 
    // These regs are used in the cache refill loop for ram_State_and_CTag_CSet
-<<<<<<< HEAD
    // and ram_Word128_Set
-   Reg #(Word128_Set_in_Cache) rg_word128_set_in_cache <- mkRegU;
-   Reg #(Bool)                 rg_error_during_refill <- mkRegU;
+   Reg #(CSet_CWord_in_Cache) rg_cset_cword_in_cache <- mkRegU;
+   Reg #(Bool)                rg_error_during_refill <- mkRegU;
    // In 64b (or lower) fabrics, these hold the lower word64 while we're fetching the upper word64 of a word128
    Reg #(Bool)      rg_lower_word64_full <- mkReg (False);
    Reg #(Bit #(64)) rg_lower_word64      <- mkRegU;
-=======
-   // and ram_word64_set
-   Reg #(CSet_Word64_in_Cache) rg_word64_set_in_cache <- mkRegU;
-   Reg #(Bool)                 rg_error_during_refill <- mkRegU;
-   // In 32b fabrics, these hold the lower word32 while we're fetching the upper word32 of a word64
-   Reg #(Bool)      rg_lower_word32_full <- mkReg (False);
-   Reg #(Bit #(32)) rg_lower_word32      <- mkRegU;
->>>>>>> 70a2acf7
 
    // When a CSet is full and we need to replace a cache line due to a refill,
    // the victim is picked 'randomly' according to this register
@@ -732,17 +622,12 @@
 	 ram_state_and_ctag_cset.b.put (bram_cmd_read, cset_in_cache,    ?);
 
 	 // Request data RAM
-<<<<<<< HEAD
-	 let word128_set_in_cache = fn_Addr_to_Word128_Set_in_Cache (addr);
-	 ram_word128_set.b.put          (bram_cmd_read, word128_set_in_cache, ?);
-=======
-	 let word64_set_in_cache = fn_Addr_to_CSet_Word64_in_Cache (addr);
-	 ram_word64_set.b.put          (bram_cmd_read, word64_set_in_cache, ?);
->>>>>>> 70a2acf7
+	 let cset_cword_in_cache = fn_Addr_to_CSet_CWord_in_Cache (addr);
+	 ram_cword_set.b.put          (bram_cmd_read, cset_cword_in_cache, ?);
 
 	 if (cfg_verbosity > 1)
 	    $display ("    fa_req_ram_B tagCSet [0x%0x] word128_set [0x%0d]",
-		      cset_in_cache, word128_set_in_cache);
+		      cset_in_cache, cset_cword_in_cache);
       endaction
    endfunction
 
@@ -750,7 +635,7 @@
    // Outputs of RAM read-ports (B ports)
 
    let state_and_ctag_cset = ram_state_and_ctag_cset.b.read;
-   let word128_set          = ram_word128_set.b.read;
+   let word128_set          = ram_cword_set.b.read;
 
    // Test cache hit or miss; if hit, return which 'way', and the word128 data
    // ---- This pure function is an ActionValue only for the $display inside
@@ -973,11 +858,11 @@
 
       $display ("%0d: %s: cache size %0d KB, associativity %0d, line size %0d bytes (= %0d XLEN words)",
 		cur_cycle, d_or_i, kb_per_cache, ways_per_cset,
-		(word128s_per_cline * 16),
+		(cwords_per_cline * 16),
 `ifdef RV32
-		(word128s_per_cline * 4)
+		(cwords_per_cline * 4)
 `else
-		(word128s_per_cline * 2)
+		(cwords_per_cline * 2)
 `endif
 		);
    endrule
@@ -1039,10 +924,10 @@
 	 $display ("        eaddr = {CTag 0x%0h  CSet 0x%0h  Word128 0x%0h  Byte 0x%0h}",
 		   fn_PA_to_CTag (fn_WordXL_to_PA (rg_addr)),
 		   cset_in_cache,
-		   word128_in_cline,
-		   byte_in_word128);
+		   cword_in_cline,
+		   byte_in_cword);
 	 fa_display_state_and_ctag_cset (cset_in_cache, state_and_ctag_cset);
-	 fa_display_word128_set (cset_in_cache, word128_in_cline, word128_set);
+	 fa_display_word128_set (cset_in_cache, cword_in_cline, word128_set);
       end
 
       // ----------------
@@ -1189,12 +1074,12 @@
 		    if (hit) begin
 		       // Update cache line in cache
 		      let new_word128_set = fn_update_word128_set (word128_set, way_hit, vm_xlate_result.pa, rg_width_code, rg_st_amo_val);
-                      ram_word128_set.a.put (bram_cmd_write, word128_set_in_cache, new_word128_set);
+                      ram_cword_set.a.put (bram_cmd_write, cset_cword_in_cache, new_word128_set);
 
 		      if (cfg_verbosity > 1) begin
 		         $display ("        Write-Cache-Hit: pa 0x%0h word128 0x%0h", vm_xlate_result.pa, rg_st_amo_val);
 		         $write   ("        New Word128_Set:");
-		         fa_display_word128_set (cset_in_cache, word128_in_cline, new_word128_set);
+		         fa_display_word128_set (cset_in_cache, cword_in_cline, new_word128_set);
 		      end
 		    end
 		    else begin
@@ -1245,20 +1130,16 @@
 
 		  // Do the AMO op on the loaded value and the store value
 		  match {.new_ld_val,
-<<<<<<< HEAD
 			 .new_st_val} = fn_amo_op (rg_width_code, rg_amo_funct5, rg_addr, word128, rg_st_amo_val);
-=======
-			 .new_st_val} = fv_amo_op (rg_f3, rg_amo_funct7, rg_addr, word64, rg_st_amo_val);
->>>>>>> 70a2acf7
 
 		  // Update cache line in cache
 		  let new_word128_set = fn_update_word128_set (word128_set, way_hit, vm_xlate_result.pa, rg_width_code, new_st_val);
-		  ram_word128_set.a.put (bram_cmd_write, word128_set_in_cache, new_word128_set);
+		  ram_cword_set.a.put (bram_cmd_write, cset_cword_in_cache, new_word128_set);
 
 		  if (cfg_verbosity > 1) begin
 		     $display ("          0x%0h  op  0x%0h -> 0x%0h", word128, word128, new_st_val);
 		     $write   ("          New Word128_Set:");
-		     fa_display_word128_set (cset_in_cache, word128_in_cline, new_word128_set);
+		     fa_display_word128_set (cset_in_cache, cword_in_cline, new_word128_set);
 		  end
 
 		  // Writeback data to memory (so cache remains clean)
@@ -1608,10 +1489,10 @@
 
       // Request read of first Word128_Set in CLine (BRAM port B)
       // for set read-modify-write (not relevant for direct-mapped)
-      let word128_in_cline      = 0;
-      let word128_set_in_cache  = { cset_in_cache, word128_in_cline };
-      rg_word128_set_in_cache  <= word128_set_in_cache;
-      ram_word128_set.b.put (bram_cmd_read, word128_set_in_cache, ?);
+      let cword_in_cline      = 0;
+      let cset_cword_in_cache  = { cset_in_cache, cword_in_cline };
+      rg_cset_cword_in_cache  <= cset_cword_in_cache;
+      ram_cword_set.b.put (bram_cmd_read, cset_cword_in_cache, ?);
 
       // Enter cache refill loop, awaiting refill responses from mem
       rg_lower_word64_full   <= False;
@@ -1702,11 +1583,11 @@
       if (cfg_verbosity > 2)
          $display ("        64b fabric: concat with rg_lower_word64: new_word128 0x%0x", new_word128);
 
-	 Word128_in_CLine word128_in_cline = truncate (rg_word128_set_in_cache);
+	 CWord_in_CLine cword_in_cline = truncate (rg_cset_cword_in_cache);
 
 	 // Update the State_and_CTag_CSet (BRAM port A) (if this is the first
 	 // response and not an error)
-	 if ((word128_in_cline == 0) && (! err_rsp)) begin
+	 if ((cword_in_cline == 0) && (! err_rsp)) begin
 	    let new_state_and_ctag_cset = state_and_ctag_cset;
 	    new_state_and_ctag_cset [rg_victim_way] = State_and_CTag {state: CTAG_CLEAN,
 								      ctag : fn_PA_to_CTag (rg_pa)};
@@ -1717,13 +1598,13 @@
 	 let new_word128_set = word128_set;
 	 new_word128_set [rg_victim_way] = new_word128;
 	 if (! err_rsp)
-	    ram_word128_set.a.put (bram_cmd_write, rg_word128_set_in_cache, new_word128_set);
+	    ram_cword_set.a.put (bram_cmd_write, rg_cset_cword_in_cache, new_word128_set);
 
 	 // If more word64_sets in cacheline, initiate RAM read for next word64_set
-	 if (word128_in_cline != fromInteger (word128s_per_cline - 1)) begin
-	    let next_word128_set_in_cache = rg_word128_set_in_cache + 1;
-	    ram_word128_set.b.put (bram_cmd_read, next_word128_set_in_cache, ?);
-	    rg_word128_set_in_cache <= next_word128_set_in_cache;
+	 if (cword_in_cline != fromInteger (cwords_per_cline - 1)) begin
+	    let next_cset_cword_in_cache = rg_cset_cword_in_cache + 1;
+	    ram_cword_set.b.put (bram_cmd_read, next_cset_cword_in_cache, ?);
+	    rg_cset_cword_in_cache <= next_cset_cword_in_cache;
 	 end
 
 	 // else final Word128 of CLine; raise exception if pending,
@@ -1743,11 +1624,11 @@
 	 end
 
 	 if (cfg_verbosity > 2) begin
-	    $display ("        Updating Cache word128_set 0x%0h, word128_in_cline %0d) old => new",
-		      rg_word128_set_in_cache, word128_in_cline);
-
-	    fa_display_word128_set (cset_in_cache, word128_in_cline, word128_set);
-	    fa_display_word128_set (cset_in_cache, word128_in_cline, new_word128_set);
+	    $display ("        Updating Cache word128_set 0x%0h, cword_in_cline %0d) old => new",
+		      rg_cset_cword_in_cache, cword_in_cline);
+
+	    fa_display_word128_set (cset_in_cache, cword_in_cline, word128_set);
+	    fa_display_word128_set (cset_in_cache, cword_in_cline, new_word128_set);
 	 end
       end
    endrule: rl_cache_refill_rsps_loop
@@ -1965,15 +1846,9 @@
 	       $display ("%0d: %s: rl_io_AMO_read_rsp; f3 0x%0h  vaddr %0h  paddr %0h  word128 0x%0h",
 	                 cur_cycle, d_or_i, rg_width_code, rg_addr, rg_pa, rg_st_amo_val);
 
-<<<<<<< HEAD
 	    // Do the AMO op on the loaded value and the store value
 	    match {.new_ld_val,
 	           .new_st_val} = fn_amo_op (rg_width_code, rg_amo_funct5, rg_addr, tuple2(0, tpl_2(ld_val)), rg_st_amo_val);
-=======
-	 // Do the AMO op on the loaded value and the store value
-	 match {.new_ld_val,
-		.new_st_val} = fv_amo_op (rg_f3, rg_amo_funct7, rg_addr, ld_val, rg_st_amo_val);
->>>>>>> 70a2acf7
 
 	    // Write back new st_val to fabric
 	    fa_fabric_send_write_req (rg_width_code, rg_pa, new_st_val);
