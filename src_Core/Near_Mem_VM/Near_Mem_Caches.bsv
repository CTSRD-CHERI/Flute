// Copyright (c) 2016-2019 Bluespec, Inc. All Rights Reserved.

//-
// CHERI modifications:
//     Copyright (c) 2019 Peter Rugg
//     All rights reserved.
//
//     This software was developed by SRI International and the University of
//     Cambridge Computer Laboratory (Department of Computer Science and
//     Technology) under DARPA contract HR0011-18-C-0016 ("ECATS"), as part of the
//     DARPA SSITH research programme.
//-

// Near_Mem_IFC is an abstraction of two alternatives: caches or TCM
// (TCM = Tightly Coupled Memory).  Both are memories that are
// 'near' the CPU (1-cycle access in common case).

// On the CPU side it directly services instruction fetches and DMem
// reads and writes.

// On the Fabric side it has one or two Client sub-interfaces and a
// Server sub-interface.  The Client sub-interfaces are used to
// pass-through, to the fabric, I/O requests, cache-fill/ writeback
// requests, and any other memory requests outside the designated
// address range of Near_Mem.  There are two Client interfaces to
// accommodate IMem and DMem requests concurrently.

// This implementation of Near_Mem contains an ICache and a DCache
//        Fabric-side Server interface is not used (no back door to caches).

package Near_Mem_Caches;

// ================================================================
// BSV lib imports

import ConfigReg    :: *;
import FIFOF        :: *;
import GetPut       :: *;
import ClientServer :: *;
import Connectable  :: *;

// ----------------
// BSV additional libs

import Cur_Cycle  :: *;
import GetPut_Aux :: *;
import Routable   :: *;
import AXI4       :: *;

// ================================================================
// Project imports

import ISA_Decls    :: *;
import Near_Mem_IFC :: *;
import MMU_Cache    :: *;
import Fabric_Defs  :: *;

`ifdef INCLUDE_DMEM_SLAVE
import MMU_Cache_Arbiter           :: *;
import AXI4_Lite_MMU_Cache_Adapter :: *;
`endif

// System address map and pc_reset value
import SoC_Map :: *;

// ================================================================
// Exports

export mkNear_Mem;

// ================================================================
// The module

// Module state
typedef enum {STATE_RESET, STATE_RESETTING, STATE_READY } State
deriving (Bits, Eq, FShow);

(* synthesize *)
module mkNear_Mem (Near_Mem_IFC);

   Reg #(Bit #(4)) cfg_verbosity <- mkConfigReg (0);
   Reg #(State)    rg_state      <- mkReg (STATE_READY);

   // ----------------
   // System address map and pc reset value
   SoC_Map_IFC  soc_map  <- mkSoC_Map;

   // Reset response queue
   FIFOF #(Token) f_reset_rsps <- mkFIFOF;

<<<<<<< HEAD
   MMU_ICache_IFC  icache <- mkMMU_ICache;
   MMU_DCache_IFC  dcache <- mkMMU_DCache;
=======
   MMU_Cache_IFC  icache <- mkMMU_Cache (False);
   MMU_Cache_IFC  dcache <- mkMMU_Cache (True);
`ifdef INCLUDE_DMEM_SLAVE
   MMU_Cache_Arbiter_IFC #(2) dcache_arbiter <- mkMMU_Cache_Arbiter (dcache);
   dcache = dcache_arbiter.v_from_masters [0];

   AXI4_Lite_MMU_Cache_Adapter_IFC dmem_slave_adapter <- mkAXI4_Lite_MMU_Cache_Adapter(dcache_arbiter.v_from_masters [1]);
`endif
>>>>>>> 954865e2

   // ----------------------------------------------------------------
   // BEHAVIOR

   // ----------------
   // Reset
   // This reset state machine operates on external soft-reset request.

   rule rl_reset (rg_state == STATE_RESET);
      icache.server_reset.request.put (?);
      dcache.server_reset.request.put (?);
      rg_state <= STATE_RESETTING;

      if (cfg_verbosity > 1)
	 $display ("%0d: Near_Mem.rl_reset", cur_cycle);
   endrule

   rule rl_reset_complete (rg_state == STATE_RESETTING);
      let _dummy1 <- icache.server_reset.response.get;
      let _dummy2 <- dcache.server_reset.response.get;

      f_reset_rsps.enq (?);
      rg_state <= STATE_READY;

      if (cfg_verbosity > 1)
	 $display ("%0d: Near_Mem.rl_reset_complete", cur_cycle);
   endrule

   // ----------------------------------------------------------------
   // INTERFACE

   // Reset
   interface Server server_reset;
      interface Put request;
	 method Action put (Token t) if (rg_state == STATE_READY);
	    rg_state <= STATE_RESET;
	 endmethod
      endinterface

      interface Get response;
	 method ActionValue #(Token) get ();
	    let rsp <- pop (f_reset_rsps);
	    return rsp;
	 endmethod
      endinterface
   endinterface

   // ----------------
   // IMem

   // CPU side
   interface IMem_IFC imem;
      // CPU side: IMem request
      method Action  req (Bit #(3) width_code,
			  WordXL addr,
			  // The following  args for VM
			  Priv_Mode  priv,
			  Bit #(1)   sstatus_SUM,
			  Bit #(1)   mstatus_MXR,
			  WordXL     satp
`ifdef RVFI_DII
            , Dii_Id seq_req
`endif
                             );    // { VM_Mode, ASID, PPN_for_page_table }
	 Bit #(5)  amo_funct5  = ?;
	 Bit #(128) store_value = ?;
	 icache.req (CACHE_LD, width_code, True,
`ifdef ISA_A
		     amo_funct5,
`endif
         addr, tuple2(False, store_value),
                                priv, sstatus_SUM, mstatus_MXR, satp);
      endmethod

`ifdef ISA_CHERI
      method Action commit;
          icache.commit;
      endmethod
`endif

      // CPU side: IMem response
      method Bool     valid          = icache.valid;
      method Bool     is_i32_not_i16 = True;
      method WordXL   pc             = icache.addr;
`ifdef RVFI_DII
      method Tuple2#(Instr,Dii_Id)    instr    = tuple2(truncate(tpl_2(icache.word128)), 0);
`else
      method Instr    instr          = truncate(tpl_2(icache.word128));
`endif
      method Bool     exc            = icache.exc;
      method Exc_Code exc_code       = icache.exc_code;
      method WordXL   tval           = icache.addr;
   endinterface

   // Fabric side
   interface imem_master = icache.mem_master;

   // ----------------
   // DMem

   // CPU side
   interface DMem_IFC dmem;
      // CPU side: DMem request
      method Action  req (CacheOp op,
			  Bit #(3) width_code,
              Bool is_unsigned,
`ifdef ISA_A
			  Bit #(5) amo_funct5,
`endif
			  WordXL addr,
			  Tuple2#(Bool, Bit #(128)) store_value,
			  // The following  args for VM
			  Priv_Mode  priv,
			  Bit #(1)   sstatus_SUM,
			  Bit #(1)   mstatus_MXR,
			  WordXL     satp);    // { VM_Mode, ASID, PPN_for_page_table }
	 dcache.req (op, width_code, is_unsigned,
`ifdef ISA_A
		     amo_funct5,
`endif
		     addr, store_value,
                                priv, sstatus_SUM, mstatus_MXR, satp);
      endmethod

`ifdef ISA_CHERI
      method Action commit;
          dcache.commit;
      endmethod
`endif

      // CPU side: DMem response
      method Bool       valid      = dcache.valid;
      method Tuple2#(Bool, Bit #(128))  word128     = dcache.word128;
`ifdef ISA_A
      method Bit #(128)  st_amo_val = tpl_2(dcache.st_amo_val);
`endif
      method Bool       exc        = dcache.exc;
      method Exc_Code   exc_code   = dcache.exc_code;
   endinterface

   // Fabric side
   interface dmem_master = dcache.mem_master;

`ifdef INCLUDE_DMEM_SLAVE
   interface dmem_slave = dmem_slave_adapter.from_master;
`endif

   // ----------------
   // FENCE.I: flush both ICache and DCache

   interface Server server_fence_i;
      interface Put request;
	 method Action put (Token t) if (rg_state != STATE_RESET);
	    icache.server_flush.request.put (?);
	    dcache.server_flush.request.put (?);
	 endmethod
      endinterface
      interface Get response;
	 method ActionValue #(Token) get;
	    let ti <- icache.server_flush.response.get;
	    let td <- dcache.server_flush.response.get;
	    return ?;
	 endmethod
      endinterface
   endinterface

   // ----------------
   // FENCE: flush DCache

   interface Server server_fence;
      interface Put request;
	 method Action put (Fence_Ordering t);
	    dcache.server_flush.request.put (?);
	 endmethod
      endinterface
      interface Get response;
	 method ActionValue #(Token) get;
	    let td <- dcache.server_flush.response.get;
	    return ?;
	 endmethod
      endinterface
   endinterface

   // ----------------
   // SFENCE_VMA: flush TLBs

   method Action sfence_vma;
      icache.tlb_flush;
      dcache.tlb_flush;
   endmethod
endmodule

// ================================================================

endpackage: Near_Mem_Caches<|MERGE_RESOLUTION|>--- conflicted
+++ resolved
@@ -88,19 +88,14 @@
    // Reset response queue
    FIFOF #(Token) f_reset_rsps <- mkFIFOF;
 
-<<<<<<< HEAD
    MMU_ICache_IFC  icache <- mkMMU_ICache;
    MMU_DCache_IFC  dcache <- mkMMU_DCache;
-=======
-   MMU_Cache_IFC  icache <- mkMMU_Cache (False);
-   MMU_Cache_IFC  dcache <- mkMMU_Cache (True);
 `ifdef INCLUDE_DMEM_SLAVE
-   MMU_Cache_Arbiter_IFC #(2) dcache_arbiter <- mkMMU_Cache_Arbiter (dcache);
+   MMU_Cache_Arbiter_IFC #(2, Wd_MId_2x3) dcache_arbiter <- mkMMU_Cache_Arbiter (dcache);
    dcache = dcache_arbiter.v_from_masters [0];
 
    AXI4_Lite_MMU_Cache_Adapter_IFC dmem_slave_adapter <- mkAXI4_Lite_MMU_Cache_Adapter(dcache_arbiter.v_from_masters [1]);
 `endif
->>>>>>> 954865e2
 
    // ----------------------------------------------------------------
    // BEHAVIOR
