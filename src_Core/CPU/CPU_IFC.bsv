// Copyright (c) 2016-2019 Bluespec, Inc. All Rights Reserved

//-
// RVFI_DII modifications:
//     Copyright (c) 2018 Jack Deeley
//     Copyright (c) 2018 Peter Rugg
// AXI (user fields) modifications:
//     Copyright (c) 2019 Alexandre Joannou
//     Copyright (c) 2019 Peter Rugg
//     Copyright (c) 2019 Jonathan Woodruff
//     All rights reserved.
//
//     This software was developed by SRI International and the University of
//     Cambridge Computer Laboratory (Department of Computer Science and
//     Technology) under DARPA contract HR0011-18-C-0016 ("ECATS"), as part of the
//     DARPA SSITH research programme.
//-

package CPU_IFC;

// ================================================================
// BSV library imports

import GetPut       :: *;
import ClientServer :: *;
import AXI4         :: *;

// ================================================================
// Project imports

import ISA_Decls       :: *;

import AXI4_Types  :: *;
import Fabric_Defs :: *;
import Near_Mem_IFC :: *;    // For Wd_Id/Addr/Data/User_Dma

`ifdef INCLUDE_DMEM_SLAVE
import AXI4Lite_Types :: *;
`endif

`ifdef INCLUDE_GDB_CONTROL
import DM_CPU_Req_Rsp :: *;
`endif

`ifdef INCLUDE_TANDEM_VERIF
import Verifier  :: *;
import TV_Info         :: *;
import ISA_Decls       :: *;
`elsif RVFI
import Verifier  :: *;
import RVFI_DII    :: *;
`endif

import Fabric_Defs :: *;

// ================================================================
// CPU interface

interface CPU_IFC;
   // Reset
   interface Server #(Bool, Bool)  hart0_server_reset;

   // ----------------
   // SoC fabric connections

   // IMem to Fabric master interface
   interface AXI4_Master #( Wd_MId, Wd_Addr, Wd_Data
                          , Wd_AW_User, Wd_W_User, Wd_B_User
                          , Wd_AR_User, Wd_R_User)  imem_master;

<<<<<<< HEAD
   // DMem to Fabric master interface
   interface AXI4_Master #( Wd_MId_2x3, Wd_Addr, Wd_Data
                          , Wd_AW_User, Wd_W_User, Wd_B_User
                          , Wd_AR_User, Wd_R_User)  dmem_master;
=======
   // Fabric master interface to memory
   interface Near_Mem_Fabric_IFC  mem_master;
>>>>>>> c6ca3eb5

   // ----------------------------------------------------------------
   // Optional AXI4-Lite D-cache slave interface

`ifdef INCLUDE_DMEM_SLAVE
   interface AXI4Lite_Slave #(Wd_Addr, Wd_Data, 0, 0, 0, 0, 0)  dmem_slave;
`endif

   // ----------------
   // Interface to 'coherent DMA' port of optional L2 cache

   interface AXI4_Slave_IFC #(Wd_Id_Dma, Wd_Addr_Dma, Wd_Data_Dma, Wd_User_Dma)  dma_server;

   // ----------------------------------------------------------------

   // External interrupts

   (* always_ready, always_enabled *)
   method Action  m_external_interrupt_req (Bool set_not_clear);

   (* always_ready, always_enabled *)
   method Action  s_external_interrupt_req (Bool set_not_clear);

   // ----------------
   // Software and timer interrupts (from Near_Mem_IO/CLINT)

   (* always_ready, always_enabled *)
   method Action  software_interrupt_req (Bool set_not_clear);

   (* always_ready, always_enabled *)
   method Action  timer_interrupt_req    (Bool set_not_clear);

   // ----------------
   // Non-maskable interrupt

   (* always_ready, always_enabled *)
   method Action  nmi_req (Bool set_not_clear);

`ifdef DETERMINISTIC_TIMING
   method Bit#(64) take_minstret;
`endif

   // ----------------
   // Optional interface to Tandem Verifier

`ifdef RVFI_DII
   interface Flute_RVFI_DII_Server rvfi_dii_server;
`else
`ifdef INCLUDE_TANDEM_VERIF
   interface Get #(Trace_Data)  trace_data_out;
`endif
`ifdef RVFI
   interface Get #(Trace_Data)  trace_data_out;
`endif
`endif

   // ----------------
   // Optional interface to Debug Module

`ifdef INCLUDE_GDB_CONTROL
   // run-control, other
   interface Server #(Bool, Bool)  hart0_server_run_halt;
   interface Put #(Bit #(4))       hart0_put_other_req;

   // GPR access
   interface Server #(DM_CPU_Req #(5,  XLEN), DM_CPU_Rsp #(XLEN)) hart0_gpr_mem_server;

`ifdef ISA_F
   // FPR access
   interface Server #(DM_CPU_Req #(5,  FLEN), DM_CPU_Rsp #(FLEN)) hart0_fpr_mem_server;
`endif

   // CSR access
   interface Server #(DM_CPU_Req #(12, XLEN), DM_CPU_Rsp #(XLEN)) hart0_csr_mem_server;
`endif

   // ----------------------------------------------------------------
   // Misc. control and status

   // ----------------
   // Debugging: set core's verbosity

   method Action set_verbosity (Bit #(4)  verbosity, Bit #(64)  logdelay);

   // ----------------
   // For ISA tests: watch memory writes to <tohost> addr

`ifdef WATCH_TOHOST
   method Action set_watch_tohost (Bool watch_tohost, Bit #(64) tohost_addr);
`endif

   // Inform core that DDR4 has been initialized and is ready to accept requests
   method Action ma_ddr4_ready;

   // Misc. status; 0 = running, no error
   (* always_ready *)
   method Bit #(8) mv_status;

endinterface

// ================================================================

endpackage<|MERGE_RESOLUTION|>--- conflicted
+++ resolved
@@ -68,15 +68,10 @@
                           , Wd_AW_User, Wd_W_User, Wd_B_User
                           , Wd_AR_User, Wd_R_User)  imem_master;
 
-<<<<<<< HEAD
    // DMem to Fabric master interface
    interface AXI4_Master #( Wd_MId_2x3, Wd_Addr, Wd_Data
                           , Wd_AW_User, Wd_W_User, Wd_B_User
-                          , Wd_AR_User, Wd_R_User)  dmem_master;
-=======
-   // Fabric master interface to memory
-   interface Near_Mem_Fabric_IFC  mem_master;
->>>>>>> c6ca3eb5
+                          , Wd_AR_User, Wd_R_User)  mem_master;
 
    // ----------------------------------------------------------------
    // Optional AXI4-Lite D-cache slave interface
@@ -88,7 +83,9 @@
    // ----------------
    // Interface to 'coherent DMA' port of optional L2 cache
 
-   interface AXI4_Slave_IFC #(Wd_Id_Dma, Wd_Addr_Dma, Wd_Data_Dma, Wd_User_Dma)  dma_server;
+   interface AXI4_Slave #( Wd_Id_Dma, Wd_Addr_Dma, Wd_Data_Dma
+                         , Wd_AW_User_Dma, Wd_W_User_Dma, Wd_B_User_Dma
+                         , Wd_AR_User_Dma, Wd_R_User_Dma)  dma_server;
 
    // ----------------------------------------------------------------
 
