--- conflicted
+++ resolved
@@ -366,21 +366,11 @@
    // ================================================================
    // Debugging: print instruction trace info
 
-<<<<<<< HEAD
    function fa_emit_instr_trace (instret, pcc, instr, priv) = action
-      if (cur_verbosity >= 1)
+      if (cur_verbosity >= 1 || ((instret & 'h_F_FFFF) == 0))
          $display ( "instret:%0d  PC:0x%0h  instr:0x%0h  priv:%0d"
                   , instret, getPC(pcc), instr, priv);
    endaction;
-=======
-   function Action fa_emit_instr_trace (Bit #(64) instret, WordXL pc, Instr instr, Priv_Mode priv);
-      action
-	 if ((cur_verbosity >= 1) || ((instret & 'h_F_FFFF) == 0))
-	    $display ("instret:%0d  PC:0x%0h  instr:0x%0h  priv:%0d",
-		      instret, pc, instr, priv);
-      endaction
-   endfunction
->>>>>>> 63680002
 
    // ================================================================
    // CPI measurement in each 'run' (from Debug Mode pause to Debug Mode pause)
