--- conflicted
+++ resolved
@@ -264,30 +264,16 @@
                                                mem_unsigned  : alu_outputs.mem_unsigned,
 `ifdef ISA_CHERI
                                                mem_allow_cap : alu_outputs.mem_allow_cap,
-                                               val1          : alu_outputs.val1_cap_not_int ? embed_cap(alu_outputs.cap_val1)
-`ifdef ISA_F
-<<<<<<< HEAD
-                                                                                            : alu_outputs.val1_flt_not_int ? embed_flt(truncate(alu_outputs.val1))
-`endif
-                                                                                            : embed_int(alu_outputs.val1),
-                                               val2          : alu_outputs.val2_cap_not_int ? embed_cap(alu_outputs.cap_val2)
-`ifdef ISA_F
-                                                                                            : alu_outputs.val2_flt_not_int ? embed_flt(truncate(alu_outputs.val2))
-`endif
-                                                                                            : embed_int(alu_outputs.val2),
+                                               val1          : alu_outputs.val1_cap_not_int ? embed_cap(alu_outputs.cap_val1): embed_int(alu_outputs.val1),
+                                               val2          : alu_outputs.val2_cap_not_int ? embed_cap(alu_outputs.cap_val2): embed_int(alu_outputs.val2),
 `else
                                                val1          : alu_outputs.val1,
                                                val2          : alu_outputs.val2,
 `endif
 `ifdef ISA_F
-                                               val1_flt_not_int: alu_outputs.val1_flt_not_int,
-                                               val2_flt_not_int: alu_outputs.val2_flt_not_int,
-					       val3          : alu_outputs.val3,
-=======
 					       fval1         : alu_outputs.fval1,
 					       fval2         : alu_outputs.fval2,
 					       fval3         : alu_outputs.fval3,
->>>>>>> aa19d0d5
 					       rd_in_fpr     : alu_outputs.rd_in_fpr,
 					       rs_frm_fpr    : alu_outputs.rs_frm_fpr,
 					       val1_frm_gpr  : alu_outputs.val1_frm_gpr,
@@ -457,16 +443,12 @@
 	 output_stage1.control        = alu_outputs.control;
 	 output_stage1.trap_info      = trap_info;
 	 output_stage1.redirect       = redirect;
-<<<<<<< HEAD
 `ifdef ISA_CHERI
          output_stage1.next_pcc       = next_pcc_local;
 `else
 	 output_stage1.next_pc        = next_pc_local;
 `endif
-=======
-	 output_stage1.next_pc        = next_pc;
 	 output_stage1.cf_info        = alu_outputs.cf_info;
->>>>>>> aa19d0d5
 	 output_stage1.data_to_stage2 = data_to_stage2;
       end
 
