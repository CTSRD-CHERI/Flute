--- conflicted
+++ resolved
@@ -136,6 +136,8 @@
    WordXL     val2;           // Branch: branch target (for Tandem Verification)
 		              // OP_Stage2_ST: store-val
                               // OP_Stage2_M: arg2
+   WordXL     val1_fast;
+   WordXL     val2_fast;
 
 `ifdef ISA_F
    WordFL     fval1;          // OP_Stage2_FD: arg1
@@ -156,40 +158,6 @@
    PCC_T   pcc;
 `endif
 
-<<<<<<< HEAD
-=======
-`ifdef ISA_D
-   WordFL     val1;     // OP_Stage2_FD: arg1
-   WordFL     val2;     // OP_Stage2_FD: arg2
-`else
-   WordXL     val1;     // OP_Stage2_ALU: result for Rd (ALU ops: result, JAL/JALR: return PC)
-                        // CSRRx: rs1_val
-                        // OP_Stage2_M, OP_Stage2_FD: arg1
-                        // OP_Stage2_AMO: funct7
-
-   WordXL     val2;     // Branch: branch target (for Tandem Verification)
-		        // OP_Stage2_ST: store-val
-                        // OP_Stage2_M, OP_Stage2_FD: arg2
-`endif
-`ifdef ISA_D
-   WordFL     val1_fast;
-   WordFL     val2_fast;
-`else
-   WordXL     val1_fast;
-   WordXL     val2_fast;
-`endif
-`ifdef ISA_F
-   WordFL     val3;     // OP_Stage2_FD: arg3
-   Bool       rd_in_fpr;// result to be written to fpr
-   Bit #(3)   rm;       // rounding mode
-`endif
-
-`ifdef ISA_F
-   Bool       val1_flt_not_int; //Whether val1 contains a floating point value
-   Bool       val2_flt_not_int; //Whether val2 contains a floating point value
-`endif
->>>>>>> 9830271e
-
 `ifdef ISA_CHERI
    CapPipe    cap_val1;
    CapPipe    cap_val2;
@@ -229,7 +197,6 @@
 = ALU_Outputs {control   : CONTROL_STRAIGHT,
 	       exc_code  : exc_code_ILLEGAL_INSTRUCTION,
 `ifdef ISA_CHERI
-<<<<<<< HEAD
                cheri_exc_code: exc_code_CHERI_None,
                cheri_exc_reg:  ?,
 `endif
@@ -238,18 +205,8 @@
                addr      : ?,
                val1      : ?,
                val2      : ?,
-=======
-         cheri_exc_code: exc_code_CHERI_None,
-         cheri_exc_reg:  ?,
-`endif
-	       op_stage2 : ?,
-	       rd        : ?,
-	       addr      : ?,
-	       val1      : ?,
-	       val2      : ?,
 	       val1_fast : ?,
 	       val2_fast : ?,
->>>>>>> 9830271e
 `ifdef ISA_F
                fval1       : ?,
                fval2       : ?,
@@ -272,23 +229,14 @@
 
                pcc : ?,
 
-<<<<<<< HEAD
                check_enable       : False,
                check_authority    : ?,
                check_authority_idx : ?,
                check_address_low  : ?,
                check_address_high : ?,
                check_inclusive    : ?,
-=======
-         check_enable       : False,
-         check_authority    : ?,
-         check_authority_idx : ?,
-         check_address_low  : ?,
-         check_address_high : ?,
-         check_inclusive    : ?,
-         check_exact_enable : False,
-         check_exact_success : ?,
->>>>>>> 9830271e
+               check_exact_enable : False,
+               check_exact_success : ?,
 
                mem_allow_cap      : False,
 `endif
@@ -1231,46 +1179,12 @@
    // Just copy the rs1_val values from inputs to outputs this covers cases
    // whenever val1 is from GPR
    alu_outputs.val1     = inputs.rs1_val;
-
-<<<<<<< HEAD
+   alu_outputs.val1_fast = alu_outputs.val1;
+
    // Just copy the frs*_val values from inputs to outputs
    alu_outputs.fval1     = inputs.frs1_val;
    alu_outputs.fval2     = inputs.frs2_val;
    alu_outputs.fval3     = inputs.frs3_val;
-=======
-`ifdef ISA_D
-`ifdef RV64
-   alu_outputs.val1      = val1_from_gpr  ? inputs.rs1_val
-                                          : inputs.frs1_val;
-`else
-   alu_outputs.val1      = val1_from_gpr  ? extend (inputs.rs1_val)
-                                          : inputs.frs1_val;
-`endif
-`else
-`ifdef RV32
-   alu_outputs.val1      = val1_from_gpr  ? inputs.rs1_val
-                                          : inputs.frs1_val;
-`else
-   alu_outputs.val1      = val1_from_gpr  ? inputs.rs1_val
-                                          : extend (inputs.frs1_val);
-`endif
-`endif
-   alu_outputs.val1_fast = alu_outputs.val1;
-
-   // Second and third operands (when used) are always from the FPR
-`ifdef ISA_D
-   alu_outputs.val2      = inputs.frs2_val;
-`else
-`ifdef RV32
-   alu_outputs.val2      = inputs.frs2_val;
-`else
-   alu_outputs.val2      = extend (inputs.frs2_val);
-`endif
-`endif
-   alu_outputs.val2_fast = alu_outputs.val2;
-
-   alu_outputs.val3      = inputs.frs3_val;
->>>>>>> 9830271e
 
    alu_outputs.rd_in_fpr = !fv_is_rd_in_GPR (funct7, rs2);
 
@@ -2009,12 +1923,9 @@
 	 alu_outputs.rd        = inputs.decoded_instr.rd;
 	 alu_outputs.val1      = inputs.rs1_val;
 	 alu_outputs.val2      = inputs.rs2_val;
-<<<<<<< HEAD
-=======
 `endif
          alu_outputs.val1_fast = alu_outputs.val1;
          alu_outputs.val2_fast = alu_outputs.val2;
->>>>>>> 9830271e
 
 `ifdef INCLUDE_TANDEM_VERIF
 	 // Normal trace output (if no trap)
@@ -2049,7 +1960,6 @@
 `endif
       end
 `endif
-`endif
 
    // OP_IMM and OP (shifts)
    else if (   (   (inputs.decoded_instr.opcode == op_OP_IMM)
