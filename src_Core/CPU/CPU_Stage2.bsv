--- conflicted
+++ resolved
@@ -162,7 +162,6 @@
 			       };
 `endif
 
-<<<<<<< HEAD
 `ifdef RVFI
     let info_RVFI_s2_base = Data_RVFI_Stage2 {
                                     stage1:     info_RVFI_s1,
@@ -171,44 +170,33 @@
                                 };
 `endif
 
-   let data_to_stage3_base = Data_Stage2_to_Stage3 {priv:      rg_stage2.priv,
-`ifdef ISA_CHERI
-                pcc:        rg_stage2.pcc,
-`else
-						    pc:        rg_stage2.pc,
-`endif
-						    instr:     rg_stage2.instr,
-`ifdef RVFI_DII
-						    instr_seq: rg_stage2.instr_seq,
-`endif
-`ifdef RVFI
-						    info_RVFI_s2: info_RVFI_s2_base,
-`endif
-=======
    let data_to_stage3_base = Data_Stage2_to_Stage3 {
         priv:       rg_stage2.priv
+`ifdef ISA_CHERI
+      , pcc:        rg_stage2.pcc
+`else
       , pc:         rg_stage2.pc
+`endif
       , instr:      rg_stage2.instr
+`ifdef RVFI_DII
+      , instr_seq:  rg_stage2.instr_seq
+`endif
+`ifdef RVFI
+      , info_RVFI_s2: info_RVFI_s2_base
+`endif
       , rd_valid:   False
       , rd:         rg_stage2.rd
-      , rd_val:     rg_stage2.val1
->>>>>>> 954865e2
+      , rd_val:     cast (rg_stage2.val1)
 `ifdef ISA_F
       , rd_in_fpr:  False
       , upd_flags:  False
       , fpr_flags:  0
       , frd_val:    rg_stage2.fval1
 `endif
-<<<<<<< HEAD
-						    rd_valid:  False,
-						    rd:        rg_stage2.rd,
-						    rd_val:    cast(rg_stage2.val1)};
-=======
 `ifdef INCLUDE_TANDEM_VERIF
       , trace_data: rg_stage2.trace_data
 `endif
 						    };
->>>>>>> 954865e2
 
    let  trap_info_dmem = Trap_Info_Pipe {
 				    exc_code: dcache.exc_code,
@@ -428,7 +416,8 @@
             end else
 `endif
                trace_data.word1 = data_to_stage3.rd_val;
-<<<<<<< HEAD
+
+            data_to_stage3.trace_data = trace_data;
 `elsif RVFI
 	    let info_RVFI_s2 = info_RVFI_s2_base;
         // If we're doing a load or AMO other than SC, we need to set the read mask.
@@ -465,10 +454,6 @@
         end
         data_to_stage3.info_RVFI_s2 = info_RVFI_s2;
 `endif
-=======
-
-            data_to_stage3.trace_data = trace_data;
->>>>>>> 954865e2
 `endif
 
             output_stage2 = Output_Stage2 {ostatus         : ostatus,
@@ -493,7 +478,6 @@
 	 data_to_stage3.rd_valid = (ostatus == OSTATUS_PIPE);
 	 data_to_stage3.rd       = 0;
 
-<<<<<<< HEAD
 `ifdef RVFI
 `ifdef ISA_CHERI
 	 data_to_stage3.rd_val   = embed_cap(nullCap);
@@ -507,21 +491,10 @@
 	 data_to_stage3.rd_val   = ?;
 `endif
 
-`ifdef INCLUDE_TANDEM_VERIF
-	 let trace_data   = rg_stage2.trace_data;
-`endif
-
-	 output_stage2 = Output_Stage2 {
-              ostatus         : ostatus
-            , trap_info       : trap_info_dmem
-            , data_to_stage3  : data_to_stage3
-            , bypass          : no_bypass
-=======
 	 output_stage2 = Output_Stage2 {ostatus         : ostatus,
 					trap_info       : trap_info_dmem,
 					data_to_stage3  : data_to_stage3,
 					bypass          : no_bypass
->>>>>>> 954865e2
 `ifdef ISA_F
 					, fbypass       : no_fbypass
 `endif
@@ -544,18 +517,13 @@
 	 bypass.rd_val       = result;
 
 `ifdef INCLUDE_TANDEM_VERIF
-<<<<<<< HEAD
-	 let trace_data   = rg_stage2.trace_data;
-	 trace_data.word1 = result;
-`elsif RVFI
-         // No memory op, so very simple.
-         let info_RVFI_s2 = info_RVFI_s2_base;
-         data_to_stage3.info_RVFI_s2 = info_RVFI_s2;
-=======
 	 let trace_data            = rg_stage2.trace_data;
 	 trace_data.word1          = result;
 	 data_to_stage3.trace_data = trace_data;
->>>>>>> 954865e2
+`elsif RVFI
+	 // No memory op, so very simple.
+	 let info_RVFI_s2 = info_RVFI_s2_base;
+	 data_to_stage3.info_RVFI_s2 = info_RVFI_s2;
 `endif
 
 	 output_stage2 = Output_Stage2 {ostatus         : ostatus,
@@ -589,18 +557,13 @@
 `endif
 
 `ifdef INCLUDE_TANDEM_VERIF
-<<<<<<< HEAD
-	 let trace_data   = rg_stage2.trace_data;
-	 trace_data.word1 = result;
-`elsif RVFI
-        // No memory op, so very simple.
-        let info_RVFI_s2 = info_RVFI_s2_base;
-        data_to_stage3.info_RVFI_s2 = info_RVFI_s2;
-=======
 	 let trace_data            = rg_stage2.trace_data;
 	 trace_data.word1          = result;
 	 data_to_stage3.trace_data = trace_data;
->>>>>>> 954865e2
+`elsif RVFI
+	 // No memory op, so very simple.
+	 let info_RVFI_s2 = info_RVFI_s2_base;
+	 data_to_stage3.info_RVFI_s2 = info_RVFI_s2;
 `endif
 
 	 output_stage2 = Output_Stage2 {ostatus         : ostatus,
@@ -669,17 +632,11 @@
             trace_data.word1 = data_to_stage3.rd_val;
          end
 
-<<<<<<< HEAD
-         // Update MSTATUS.FS and FCSR.FFLAGS in trace packet
-         trace_data = fv_trace_update_mstatus_fs (trace_data, fs_xs_dirty);
-         trace_data = fv_trace_update_fcsr_fflags (trace_data, fflags);
+	 data_to_stage3.trace_data = trace_data;
 `elsif RVFI
-        // No memory op, so very simple.
-        let info_RVFI_s2 = info_RVFI_s2_base;
-        data_to_stage3.info_RVFI_s2 = info_RVFI_s2;
-=======
-	 data_to_stage3.trace_data = trace_data;
->>>>>>> 954865e2
+	 // No memory op, so very simple.
+	 let info_RVFI_s2 = info_RVFI_s2_base;
+	 data_to_stage3.info_RVFI_s2 = info_RVFI_s2;
 `endif
 
 	 output_stage2 = Output_Stage2 {ostatus         : ostatus,
@@ -802,25 +759,14 @@
             Bit #(64) val1 = x.val1_frm_gpr ? extend(x.val1_fast)
                                             : extend (x.fval1);
 
-<<<<<<< HEAD
-	    fbox.req (  opcode
-		      , funct7
-		      , x.rounding_mode   // rm
-		      , rs2
-		      , val1
-		      , extend (x.fval2)
-		      , extend (x.fval3)
-		      , valid
-		     );
-=======
 	    fbox.req (opcode,
 		      funct7,
 		      x.rounding_mode,   // rm
 		      rs2,
 		      val1,
 		      extend (x.fval2),
-		      extend (x.fval3));
->>>>>>> 954865e2
+		      extend (x.fval3),
+		      valid);
          end
 `endif
       endaction
