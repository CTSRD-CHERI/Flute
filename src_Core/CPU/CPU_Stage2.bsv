// Copyright (c) 2016-2019 Bluespec, Inc. All Rights Reserved

//-
// RVFI_DII + CHERI modifications:
//     Copyright (c) 2018 Jack Deeley
//     Copyright (c) 2018-2019 Peter Rugg (RVFI_DII + CHERI)
//     All rights reserved.
//
//     This software was developed by SRI International and the University of
//     Cambridge Computer Laboratory (Department of Computer Science and
//     Technology) under DARPA contract HR0011-18-C-0016 ("ECATS"), as part of the
//     DARPA SSITH research programme.
//-

package CPU_Stage2;

// ================================================================
// This is Stage 2 of the CPU.
// It is the "DM" stage ("Data Memory"), which is the main function.

// However, this stage also contains all other (potentially) long-latency
// operations:
//    MBox ("M" extension ops, integer multiply/divide)
//    FDBox ("FD" extension ops, single and double precision floating point)

// This stage sends out Tandem Verifier information for pipelined instructions

// Note: $displays are indented by (stage num x 4) spaces.
// for traditional pipeline display
//     IF
//         DM
//             WB
// i.e., 8 spaces for this stage.

// ================================================================
// Exports

export
CPU_Stage2_IFC (..),
mkCPU_Stage2;

// ================================================================
// BSV library imports

import FIFOF        :: *;
import GetPut       :: *;
import ClientServer :: *;
import ConfigReg    :: *;

// ----------------
// BSV additional libs

import Cur_Cycle  :: *;

// ================================================================
// Project imports

import ISA_Decls     :: *;

`ifdef RVFI
import Verifier  :: *;
import RVFI_DII  :: *;
`endif
import TV_Info       :: *;

import CPU_Globals   :: *;
import Near_Mem_IFC  :: *;
import CSR_RegFile   :: *;    // For SATP, SSTATUS, MSTATUS

`ifdef SHIFT_SERIAL
import Shifter_Box  :: *;
`endif

`ifdef ISA_M
import RISCV_MBox  :: *;
`endif

`ifdef ISA_F
import FBox_Top    :: *;
import FBox_Core   :: *;   // For fv_nanbox function
`endif

`ifdef ISA_CHERI
import CHERICap :: *;
import CHERICC_Fat :: *;
`endif

// ================================================================
// Interface

interface CPU_Stage2_IFC;
   // ---- Reset
   interface Server #(Token, Token) server_reset;

   // ---- Output
   (* always_ready *)
   method Output_Stage2  out;

   (* always_ready *)
   method Action deq;

   // ---- Input
   (* always_ready *)
   method Action enq (Data_Stage1_to_Stage2 x, Bool valid);

   (* always_ready *)
   method Action set_full (Bool full);
endinterface

// ================================================================
// Implementation module

module mkCPU_Stage2 #(Bit #(4)         verbosity,
		      CSR_RegFile_IFC  csr_regfile,    // for SATP and SSTATUS: TODO carry in Data_Stage1_to_Stage2
		      DMem_IFC         dcache)
                    (CPU_Stage2_IFC);

   FIFOF #(Token) f_reset_reqs <- mkFIFOF;
   FIFOF #(Token) f_reset_rsps <- mkFIFOF;

   Reg #(Bool)                  rg_resetting  <- mkReg (False);
   Reg #(Bool)                  rg_full       <- mkReg (False);
   Reg #(Data_Stage1_to_Stage2) rg_stage2     <- mkRegU;    // From Stage 1
   Reg #(Bit#(5))               rg_f5         <- mkReg (0);

   // ----------------
   // Serial shifter box

`ifdef SHIFT_SERIAL
   Shifter_Box_IFC shifter_box <- mkShifter_Box;
`endif

   // ----------------
   // Integer multiply/divide box

`ifdef ISA_M
   RISCV_MBox_IFC mbox <- mkRISCV_MBox;
`endif

   // ----------------
   // Floating point box

`ifdef ISA_F
   FBox_Top_IFC fbox <- mkFBox_Top (0);
`endif

   // ----------------

`ifdef RVFI
   let info_RVFI_s1 = rg_stage2.info_RVFI_s1;
`endif

   let bypass_base = Bypass {bypass_state: BYPASS_RD_NONE,
			     rd:           rg_stage2.rd,
			     rd_val:       extract_cap(rg_stage2.val1)
			     };

`ifdef ISA_F
   let fbypass_base = FBypass {bypass_state: BYPASS_RD_NONE,
			       rd:           rg_stage2.rd,
			       rd_val:       rg_stage2.fval1
			       };
`endif

`ifdef RVFI
    let info_RVFI_s2_base = Data_RVFI_Stage2 {
                                    stage1:     info_RVFI_s1,
                                    mem_rmask:  0,
                                    mem_wmask:  0
                                };
`endif

   let data_to_stage3_base = Data_Stage2_to_Stage3 {priv:      rg_stage2.priv,
`ifdef ISA_CHERI
                pcc:        rg_stage2.pcc,
`else
						    pc:        rg_stage2.pc,
`endif
						    instr:     rg_stage2.instr,
`ifdef RVFI_DII
						    instr_seq: rg_stage2.instr_seq,
`endif
`ifdef RVFI
						    info_RVFI_s2: info_RVFI_s2_base,
`endif
`ifdef ISA_F
                                                    rd_in_fpr: False,
                                                    upd_flags: False,
                                                    fpr_flags: 0,
                                                    frd_val  : rg_stage2.fval1,
`endif
						    rd_valid:  False,
						    rd:        rg_stage2.rd,
						    rd_val:    cast(rg_stage2.val1)};

   let  trap_info_dmem = Trap_Info_Pipe {
				    exc_code: dcache.exc_code,
`ifdef ISA_CHERI
            cheri_exc_code: dcache.exc_code == exc_code_CHERI ? exc_code_CHERI_Length: exc_code_CHERI_None,
            cheri_exc_reg: ?, //TODO
            epcc: rg_stage2.pcc,
`else
            epc:  rg_stage2.pc,
`endif
				    tval: rg_stage2.addr };

`ifdef ISA_F
   // The FBox can only generate ILLEGAL Instruction exceptions
   let  trap_info_fbox = Trap_Info_Pipe {
`ifdef ISA_CHERI
            epcc:     rg_stage2.pcc,
            cheri_exc_code: ?,
            cheri_exc_reg: ?,
`else
            epc:      rg_stage2.pc,
`endif
				    exc_code: exc_code_ILLEGAL_INSTRUCTION,
				    tval:     0 };
`endif

`ifdef ISA_CHERI
   let  trap_info_capbounds = Trap_Info_Pipe {epcc:    rg_stage2.pcc,
                       exc_code: exc_code_CHERI,
                       cheri_exc_code: exc_code_CHERI_Length,
                       cheri_exc_reg: rg_stage2.check_authority_idx,
                       tval: rg_stage2.check_address_low };
`endif

   // ----------------------------------------------------------------
   // BEHAVIOR

   rule rl_reset_begin;
      f_reset_reqs.deq;
      rg_full <= False;
      rg_resetting <= True;
`ifdef ISA_F
      fbox.server_reset.request.put (?);
`endif
   endrule

   rule rl_reset_end (rg_resetting);
      rg_resetting <= False;

`ifdef ISA_F
      let res <- fbox.server_reset.response.get;
`endif

      f_reset_rsps.enq (?);
   endrule

   // ----------------
   // Combinational output function

   function Output_Stage2 fv_out;
      Output_Stage2 output_stage2 = ?;

`ifdef ISA_CHERI
     let check_enable = rg_full && rg_stage2.check_enable;
     let check_success =  (!rg_stage2.check_exact_enable || rg_stage2.check_exact_success) &&
                          rg_stage2.check_address_low >= getBase(rg_stage2.check_authority) &&
                         (rg_stage2.check_inclusive ? (rg_stage2.check_address_high <= getTop(rg_stage2.check_authority)) : (rg_stage2.check_address_high < getTop(rg_stage2.check_authority)));
`endif

      // This stage is empty
      if (! rg_full) begin
	 output_stage2 = Output_Stage2 {
              ostatus         : OSTATUS_EMPTY
            , trap_info       : ?
            , data_to_stage3  : ?
            , bypass          : no_bypass
`ifdef ISA_F
            , fbypass         : no_fbypass
`endif
`ifdef INCLUDE_TANDEM_VERIF
	    , trace_data      : ?
`endif
	 };
      end
      // This stage is just relaying ALU results from previous stage to next stage
      else
<<<<<<< HEAD
`ifdef ISA_CHERI
     if (rg_stage2.check_enable && !check_success) begin
         output_stage2 = Output_Stage2 {ostatus: OSTATUS_NONPIPE,
                                        trap_info: trap_info_capbounds,
                                        data_to_stage3: ?,
                                        bypass: no_bypass
`ifdef INCLUDE_TANDEM_VERIF
                                      , trace_data: ? //TODO
`endif
                                    };
     end else
`endif
=======
>>>>>>> 9830271e
      if (rg_stage2.op_stage2 == OP_Stage2_ALU) begin
	 let data_to_stage3 = data_to_stage3_base;
	 data_to_stage3.rd_valid = True;

	 let bypass = bypass_base;
	 bypass.bypass_state = BYPASS_RD_RDVAL;

`ifdef INCLUDE_TANDEM_VERIF
	 let trace_data = rg_stage2.trace_data;
`endif

	 output_stage2 = Output_Stage2 {
              ostatus         : OSTATUS_PIPE
            , trap_info       : ?
            , data_to_stage3  : data_to_stage3
            , bypass          : bypass
`ifdef ISA_F
            , fbypass         : no_fbypass
`endif
`ifdef INCLUDE_TANDEM_VERIF
            , trace_data      : trace_data
`endif
         };
      end

`ifdef ISA_CHERI
      else if (   (rg_stage2.op_stage2 == OP_Stage2_TestSubset)) begin
          let ostatus = OSTATUS_PIPE;
          CapReg result = nullWithAddr(zeroExtend(pack(check_success)));
          let data_to_stage3 = data_to_stage3_base;
          data_to_stage3.rd_valid = True;
          data_to_stage3.rd_val = embed_cap(result);
          let bypass = bypass_base;
          bypass.bypass_state = BYPASS_RD;
`ifdef RVFI
          let info_RVFI_s2 = info_RVFI_s2_base;
          data_to_stage3.info_RVFI_s2 = info_RVFI_s2;
          output_stage2 = Output_Stage2 {ostatus:         ostatus,
                 trap_info:       trap_info_dmem,
                 data_to_stage3:  data_to_stage3,
                 bypass:          bypass
`ifdef INCLUDE_TANDEM_VERIF
               , trace_data:      ?
`endif
                                        };
`endif
      end
`endif

      // This stage is doing a LOAD or AMO
      else if (   (rg_stage2.op_stage2 == OP_Stage2_LD)
`ifdef ISA_A
	       || (rg_stage2.op_stage2 == OP_Stage2_AMO)
`endif
	       )
	 begin
	    let ostatus = (  (! dcache.valid)
			   ? OSTATUS_BUSY
			   : (  dcache.exc
			      ? OSTATUS_NONPIPE
			      : OSTATUS_PIPE));
        match {.mem_tag, .mem_val} = dcache.word128;
`ifdef ISA_CHERI
        CapReg result = ?;
        if (rg_stage2.mem_width_code == w_SIZE_CAP) begin
          CapMem capMem = {pack(rg_stage2.mem_allow_cap && mem_tag), mem_val};
          result = cast(capMem);
        end else begin
          result = nullWithAddr(truncate(mem_val));
        end
`else
        WordXL result = truncate(mem_val);
`endif

        let funct3 = instr_funct3 (rg_stage2.instr);

<<<<<<< HEAD
	    let data_to_stage3 = data_to_stage3_base;
	    data_to_stage3.rd_valid = (ostatus == OSTATUS_PIPE);

`ifdef ISA_F
            data_to_stage3.rd_in_fpr = rg_stage2.rd_in_fpr;
            // A FPR load
            if (rg_stage2.rd_in_fpr) begin
`ifdef ISA_D
               // Both FLW and FLD are legal instructions
               // A FLW result
               if (funct3 == f3_FLW)
                  // needs nan-boxing when destined for a DP register file
                  data_to_stage3.frd_val = fv_nanbox (truncate(tpl_2(dcache.word128)));

               // A FLD result
               else
                  data_to_stage3.frd_val = truncate (tpl_2(dcache.word128));
`else
               // Only FLW is a legal instruction
               data_to_stage3.frd_val = truncate (tpl_2(dcache.word128));
`endif
            end
`endif
            // GPR loads
	    data_to_stage3.rd_val   = embed_cap(result);
=======
	let data_to_stage3 = data_to_stage3_base;
	data_to_stage3.rd_valid = (ostatus == OSTATUS_PIPE);
`ifdef ISA_F
        // A FPR load
        if (rg_stage2.rd_in_fpr) begin
           // A FLW result
           if (funct3 == f3_FLW)
`ifdef ISA_D
              // needs nan-boxing when destined for a DP register file
              data_to_stage3.rd_val = embed_flt(fv_nanbox (truncate(tpl_2(dcache.word128))));
`else
              data_to_stage3.rd_val = embed_flt(truncate(tpl_2(dcache.word128)));
`endif
           // A FLD result
           else
              data_to_stage3.rd_val = embed_flt(truncate(tpl_2(dcache.word128)));
        end

        // A GPR load in a FD system
        else
`endif
        // A GPR load in a non-FD system
	data_to_stage3.rd_val   = embed_cap(result);
>>>>>>> 9830271e

        // Update the bypass channel, if not trapping (NONPIPE)
	let bypass = bypass_base;
`ifdef ISA_F
<<<<<<< HEAD
	    let fbypass = fbypass_base;
=======
        // In a system with FD, the LD result may be meant for FPR or GPR
        // Check before updating the appropriate bypass channel
        let upd_fpr = rg_stage2.rd_in_fpr;
	let fbypass = fbypass_base;
>>>>>>> 9830271e
`endif

`ifdef ISA_F
<<<<<<< HEAD
               // Bypassing FPR value.
               if (rg_stage2.rd_in_fpr) begin
		  // Choose one of the following two options

		  // Option 1: longer critical path, since the data is bypassed back into previous stage.
		  // We use data_to_stage3.rd_val since nanboxing has been done.
		  // fbypass.bypass_state = ((ostatus == OSTATUS_PIPE) ? BYPASS_RD_RDVAL : BYPASS_RD);
		  // fbypass.rd_val       = data_to_stage3.frd_val;

		  // Option 2: shorter critical path, since the data is not bypassed into previous stage,
		  // (the bypassing is effectively delayed until the next stage).
		   fbypass.bypass_state = BYPASS_RD;
               end
`endif

               // Bypassing GPR values
               if (rg_stage2.rd != 0) begin    // TODO: is this test necessary?
		  // Choose one of the following two options

		  // Option 1: longer critical path, since the data is bypassed back into previous stage.
		  // We use data_to_stage3.rd_val since nanboxing has been done.
		  // bypass.bypass_state = ((ostatus == OSTATUS_PIPE) ? BYPASS_RD_RDVAL : BYPASS_RD);
		  // bypass.rd_val       = result;

		  // Option 2: shorter critical path, since the data is not bypassed into previous stage,
		  // (the bypassing is effectively delayed until the next stage).
		   bypass.bypass_state = BYPASS_RD;
	       end
	    end
=======
        data_to_stage3.rd_in_fpr= upd_fpr;

        // Bypassing FPR value.
        if (upd_fpr) begin
	   // Choose one of the following two options

	   // Option 1: longer critical path, since the data is bypassed back into previous stage.
	   // We use data_to_stage3.rd_val since nanboxing has been done.
	   // fbypass.bypass_state = ((ostatus == OSTATUS_PIPE) ? BYPASS_RD_RDVAL : BYPASS_RD);
	   // fbypass.rd_val       = extract_flt(data_to_stage3.rd_val);

	   // Option 2: shorter critical path, since the data is not bypassed into previous stage,
	   // (the bypassing is effectively delayed until the next stage).
	    fbypass.bypass_state = BYPASS_RD;
        end else
`endif
        // Bypassing GPR value in a non-FD system. LD result meant for GPR
	if (rg_stage2.rd != 0) begin    // TODO: is this test necessary?
	   // Choose one of the following two options

	   // Option 1: longer critical path, since the data is bypassed back into previous stage.
	   // We use data_to_stage3.rd_val since nanboxing has been done.
	   // bypass.bypass_state = ((ostatus == OSTATUS_PIPE) ? BYPASS_RD_RDVAL : BYPASS_RD);
	   // bypass.rd_val       = result;

	   // Option 2: shorter critical path, since the data is not bypassed into previous stage,
	   // (the bypassing is effectively delayed until the next stage).
	      bypass.bypass_state = BYPASS_RD;
	end
>>>>>>> 9830271e

`ifdef INCLUDE_TANDEM_VERIF
	    let trace_data   = rg_stage2.trace_data;
`ifdef ISA_F
            if (rg_stage2.rd_in_fpr) begin
               trace_data.word5 = data_to_stage3.frd_val;

               // Update MSTATUS.FS in trace packet
               trace_data = fv_trace_update_mstatus_fs (trace_data, fs_xs_dirty);
            end else
`endif
               trace_data.word1 = data_to_stage3.rd_val;
`elsif RVFI
	    let info_RVFI_s2 = info_RVFI_s2_base;
        // If we're doing a load or AMO other than SC, we need to set the read mask.
        if((rg_stage2.op_stage2 == OP_Stage2_LD)
`ifdef ISA_A
            ||((rg_stage2.op_stage2 == OP_Stage2_AMO) && (rg_f5 != f5_AMO_SC))
`endif
        ) begin
            info_RVFI_s2.mem_rmask = getMemMask({0,rg_stage2.mem_width_code},rg_stage2.addr);
        end
`ifdef ISA_A
`ifdef ISA_CHERI
        WordXL int_ret_val = getAddr(result);
`else
        WordXL int_ret_val = result;
`endif
        // If we're doing an AMO that's not an LR, we need to set the write mask as well.
        if (rg_stage2.op_stage2 == OP_Stage2_AMO && rg_f5 != f5_AMO_LR) begin
            // For most AMOs we can just go ahead and do it
            if (rg_f5 != f5_AMO_SC) begin
                info_RVFI_s2.mem_wmask = getMemMask(rg_stage2.mem_width_code,rg_stage2.addr);
                match {.new_ld_val,
                       .new_st_val} = fn_amo_op (rg_stage2.mem_width_code, 
                                                 rg_f5, 
                                                 rg_stage2.addr,
                                                 unpack(pack(toMem(result))),
                                                 tuple2(False, zeroExtend(rg_stage2.info_RVFI_s1.mem_wdata))
                                                );
                info_RVFI_s2.stage1.mem_wdata = truncate(pack(tpl_2(new_st_val)));
            // For SC however we do need to check that it was successful, otherwise we've not written.
            end else begin
                info_RVFI_s2.mem_wmask = ((int_ret_val != 0) ? getMemMask(rg_stage2.mem_width_code,rg_stage2.addr) : 0);
            end
        end
        data_to_stage3.info_RVFI_s2 = info_RVFI_s2;
`endif
`endif
            output_stage2 = Output_Stage2 {
                 ostatus         : ostatus
               , trap_info       : trap_info_dmem
               , data_to_stage3  : data_to_stage3
               , bypass          : bypass
`ifdef ISA_F
               , fbypass         : fbypass
`endif
`ifdef INCLUDE_TANDEM_VERIF
               , trace_data      : trace_data
`endif
            };
	 end

      // This stage is doing a STORE
      else if (rg_stage2.op_stage2 == OP_Stage2_ST) begin
	 let ostatus = (  (! dcache.valid)
			     ? OSTATUS_BUSY
			     : (  dcache.exc
				? OSTATUS_NONPIPE
				: OSTATUS_PIPE));

	 let data_to_stage3 = data_to_stage3_base;
	 data_to_stage3.rd_valid = (ostatus == OSTATUS_PIPE);
	 data_to_stage3.rd       = 0;

`ifdef INCLUDE_TANDEM_VERIF
	 let trace_data   = rg_stage2.trace_data;
`endif

	 output_stage2 = Output_Stage2 {
              ostatus         : ostatus
            , trap_info       : trap_info_dmem
            , data_to_stage3  : data_to_stage3
            , bypass          : no_bypass
`ifdef ISA_F
            , fbypass         : no_fbypass
`endif
`ifdef INCLUDE_TANDEM_VERIF
            , trace_data      : trace_data
`endif
         };
      end

`ifdef SHIFT_SERIAL
      // This stage is doing a serial shift
      else if (rg_stage2.op_stage2 == OP_Stage2_SH) begin
	 let ostatus = ((! shifter_box.valid) ? OSTATUS_BUSY : OSTATUS_PIPE);

	 let result = shifter_box.word;

	 let data_to_stage3 = data_to_stage3_base;
	 data_to_stage3.rd_valid = (ostatus == OSTATUS_PIPE);
	 data_to_stage3.rd_val   = result;

	 let bypass = bypass_base;
	 bypass.bypass_state = ((ostatus == OSTATUS_PIPE) ? BYPASS_RD_RDVAL : BYPASS_RD);
	 bypass.rd_val       = result;

`ifdef INCLUDE_TANDEM_VERIF
	 let trace_data   = rg_stage2.trace_data;
	 trace_data.word1 = result;
`elsif RVFI
         // No memory op, so very simple.
         let info_RVFI_s2 = info_RVFI_s2_base;
         data_to_stage3.info_RVFI_s2 = info_RVFI_s2;
`endif

	 output_stage2 = Output_Stage2 {
              ostatus         : ostatus
            , trap_info       : ?
            , data_to_stage3  : data_to_stage3
            , bypass          : bypass
`ifdef ISA_F
            , fbypass         : no_fbypass
`endif
`ifdef INCLUDE_TANDEM_VERIF
            , trace_data      : trace_data
`endif
         };
      end
`endif

`ifdef ISA_M
      // This stage is doing an integer multiply/divide
      else if (rg_stage2.op_stage2 == OP_Stage2_M) begin
	 let ostatus = ((! mbox.valid) ? OSTATUS_BUSY : OSTATUS_PIPE);

	 let result = mbox.word;

	 let data_to_stage3 = data_to_stage3_base;
	 data_to_stage3.rd_valid = (ostatus == OSTATUS_PIPE);
	 data_to_stage3.rd_val   = embed_int(result);

	 let bypass = bypass_base;
	 bypass.bypass_state = ((ostatus == OSTATUS_PIPE) ? BYPASS_RD_RDVAL : BYPASS_RD);
`ifdef ISA_CHERI
	 bypass.rd_val       = nullWithAddr(result);
`else
	 bypass.rd_val       = result;
`endif

`ifdef INCLUDE_TANDEM_VERIF
	 let trace_data   = rg_stage2.trace_data;
	 trace_data.word1 = result;
`elsif RVFI
        // No memory op, so very simple.
        let info_RVFI_s2 = info_RVFI_s2_base;
        data_to_stage3.info_RVFI_s2 = info_RVFI_s2;
`endif

	 output_stage2 = Output_Stage2 {
              ostatus         : ostatus
            , trap_info       : ?
            , data_to_stage3  : data_to_stage3
            , bypass          : bypass
`ifdef ISA_F
            , fbypass         : no_fbypass
`endif
`ifdef INCLUDE_TANDEM_VERIF
            , trace_data      : trace_data
`endif
         };
      end
`endif

`ifdef ISA_F
      // This stage is doing a floating point op
      else if (rg_stage2.op_stage2 == OP_Stage2_FD) begin
	 let ostatus = ((! fbox.valid) ? OSTATUS_BUSY : OSTATUS_PIPE);

         // Extract fields from FBOX result
	 match {.value, .fflags} = fbox.word;

	 let data_to_stage3      = data_to_stage3_base;
	 data_to_stage3.rd_valid = (ostatus == OSTATUS_PIPE);
`ifdef ISA_D
	 data_to_stage3.frd_val  = value;
`else
	 data_to_stage3.frd_val  = truncate (value);
`endif
         data_to_stage3.rd_in_fpr= rg_stage2.rd_in_fpr;
         data_to_stage3.upd_flags= True;
         data_to_stage3.fpr_flags= fflags;

         // result is meant for a FPR
	 let bypass              = bypass_base;
         let fbypass             = fbypass_base;
         if (rg_stage2.rd_in_fpr) begin
            fbypass.bypass_state    = ((ostatus==OSTATUS_PIPE) ? BYPASS_RD_RDVAL
                                                               : BYPASS_RD);
`ifdef ISA_D
            fbypass.rd_val          = value;
`else
            fbypass.rd_val          = truncate(value);
`endif
         end

         // result is meant for a GPR
         else begin
            bypass.bypass_state     = ((ostatus==OSTATUS_PIPE) ? BYPASS_RD_RDVAL
                                                               : BYPASS_RD);
`ifdef RV64
            bypass.rd_val           = nullWithAddr(value);
            data_to_stage3.rd_val   = embed_int(value);
`else
            bypass.rd_val           = nullWithAddr(truncate(value));
            data_to_stage3.rd_val   = embed_int(truncate(value));
`endif
         end

         // -----
`ifdef INCLUDE_TANDEM_VERIF
	 let trace_data = rg_stage2.trace_data;

         if (rg_stage2.rd_in_fpr) begin
            trace_data.word5 = data_to_stage3.frd_val;
         end else begin
            trace_data.word1 = data_to_stage3.rd_val;
         end

         // Update MSTATUS.FS and FCSR.FFLAGS in trace packet
         trace_data = fv_trace_update_mstatus_fs (trace_data, fs_xs_dirty);
         trace_data = fv_trace_update_fcsr_fflags (trace_data, fflags);
`elsif RVFI
        // No memory op, so very simple.
        let info_RVFI_s2 = info_RVFI_s2_base;
        data_to_stage3.info_RVFI_s2 = info_RVFI_s2;
`endif

	 output_stage2 = Output_Stage2 {
              ostatus         : ostatus
            , trap_info       : trap_info_fbox
            , data_to_stage3  : data_to_stage3
            , bypass          : bypass
`ifdef ISA_F
            , fbypass         : fbypass
`endif
`ifdef INCLUDE_TANDEM_VERIF
            , trace_data      : trace_data
`endif
         };
      end
`endif
`ifdef ISA_CHERI
      output_stage2.check_success = check_enable && check_success;
      if (check_enable && !check_success) begin
         output_stage2.ostatus = OSTATUS_NONPIPE;
         output_stage2.trap_info = trap_info_capbounds;
      end
`endif
      return output_stage2;
   endfunction

   // ----------------
   // Initiate DM, Shifter box, MBox or FBox op

   function Action fa_enq (Data_Stage1_to_Stage2 x, Bool valid);
      action
	 if (valid) rg_stage2  <= x;

	 let funct3 = instr_funct3 (x.instr);

	 // If DMem access, initiate it
`ifdef ISA_A
	 Bool op_stage2_amo = (x.op_stage2 == OP_Stage2_AMO);
`ifdef ISA_CHERI
	 Bit #(5) amo_funct5 = getAddr(extract_cap(x.val1)) [6:2];
`else
	 Bit #(5) amo_funct5 = pack(x.val1) [6:2];
`endif
         if (valid) rg_f5 <= amo_funct5;
`else
	 Bool op_stage2_amo = False;
	 Bit #(5) amo_funct5 = 0;
`endif
	 if ((x.op_stage2 == OP_Stage2_LD) || (x.op_stage2 == OP_Stage2_ST) || op_stage2_amo) begin
	    WordXL   mstatus     = csr_regfile.read_mstatus;
`ifdef ISA_PRIV_S
	    Bit #(1) sstatus_SUM = (csr_regfile.read_sstatus) [18];
`else
	    Bit #(1) sstatus_SUM = 0;
`endif
	    Bit #(1) mstatus_MXR = mstatus [19];
	    Priv_Mode  mem_priv = x.priv;
	    if (mstatus [17] == 1'b1) begin
	       mem_priv = mstatus [12:11];
	       // $display ("    S2.fa_enq: mem_priv %0d => %0d (mstatus.MPP) due to mstatus.MPRV", x.priv, mem_priv);
	    end

	    CacheOp cache_op = ?;
	    if      (x.op_stage2 == OP_Stage2_LD)  cache_op = CACHE_LD;
	    else if (x.op_stage2 == OP_Stage2_ST)  cache_op = CACHE_ST;
`ifdef ISA_A
	    else if (x.op_stage2 == OP_Stage2_AMO) cache_op = CACHE_AMO;
`endif

`ifdef ISA_CHERI
        CapReg capReg = cast(extract_cap(x.val2));
        CapMem capMem = cast(capReg);
        Bit#(TSub#(SizeOf#(CapMem),1)) tagless = truncate(capMem);
`endif

	    dcache.req (cache_op,
			x.mem_width_code,
            x.mem_unsigned,
`ifdef ISA_A
			amo_funct5,
`endif
			x.addr,
`ifdef ISA_F
			x.rs_frm_fpr ? tuple2(False,zeroExtend(x.fval2)) :
`endif
`ifdef ISA_CHERI
      tuple2(x.mem_width_code == w_SIZE_CAP && isValidCap(capMem), zeroExtend(tagless)),
`else
      tuple2(False, zeroExtend(x.val2)),
`endif
			mem_priv,
			sstatus_SUM,
			mstatus_MXR,
			csr_regfile.read_satp);
	 end

`ifdef SHIFT_SERIAL
	 // If Shifter box op, initiate it
<<<<<<< HEAD
	 else if (x.op_stage2 == OP_Stage2_SH)
	    shifter_box.req (unpack (funct3 [2]), x.val1, x.val2);
=======
	 else if (x.op_stage2 == OP_Stage2_SH && valid)
	    shifter_box.req (unpack (funct3 [2]),
`ifdef ISA_D
`ifdef RV32
			     truncate (x.val1_fast),
			     truncate (x.val2_fast)
`else
			     x.val1_fast,
			     x.val2_fast
`endif
`else
			     x.val1_fast,
			     x.val2_fast
`endif
			     );
>>>>>>> 9830271e
`endif

`ifdef ISA_M
	 // If MBox op, initiate it
	 else if (x.op_stage2 == OP_Stage2_M && valid) begin
            // Instr fields required for decode for F/D opcodes
	    Bool is_OP_not_OP_32 = (x.instr [3] == 1'b0);
<<<<<<< HEAD
            mbox.req (is_OP_not_OP_32, funct3, extract_int(x.val1), extract_int(x.val2));
=======
            mbox.req (is_OP_not_OP_32,
		      funct3,
		      x.val1_fast,
		      x.val2_fast
		      );
>>>>>>> 9830271e
	 end
`endif

`ifdef ISA_F
	 // If FBox op, initiate it
	 else if (x.op_stage2 == OP_Stage2_FD && valid) begin
	    // Instr fields required for decode for F/D opcodes
            let opcode = instr_opcode (x.instr);
	    let funct7 = instr_funct7 (x.instr);
            let rs2    = instr_rs2    (x.instr);
<<<<<<< HEAD
            Bit #(64) val1 = x.val1_frm_gpr ? extend(extract_int(x.val1))
                                            : extend (x.fval1);

	    fbox.req (  opcode
		      , funct7
		      , x.rounding_mode   // rm
		      , rs2
		      , val1
		      , extend (x.fval2)
		      , extend (x.fval3)
		     );
=======

	    fbox.req (opcode,
		      funct7,
		      x.rounding_mode, // rm
		      rs2,
		      extend(x.val1_fast),
		      extend(x.val2_fast),
		      extend(x.val3)
		      );
>>>>>>> 9830271e
         end
`endif
      endaction
   endfunction

   // ----------------------------------------------------------------
   // INTERFACE

   // ---- Reset
   interface server_reset = toGPServer (f_reset_reqs, f_reset_rsps);

   // ---- Output
   method Output_Stage2  out;
      return fv_out;
   endmethod

   method Action deq ();
      noAction;
   endmethod

   // ---- Input
   method Action enq (Data_Stage1_to_Stage2 x, Bool valid);
      fa_enq (x, valid);

<<<<<<< HEAD
      if (verbosity > 1)
	 $display ("%0t    CPU_Stage2.enq (Data_Stage1_to_Stage2) ", fshow(x), $time);
=======
      if (verbosity > 1 && valid)
	 $display ("%0t    CPU_Stage2.enq (Data_Stage1_to_Stage2)", $time);
>>>>>>> 9830271e
   endmethod

   method Action set_full (Bool full);
      rg_full <= full;
   endmethod
endmodule

// ================================================================

endpackage<|MERGE_RESOLUTION|>--- conflicted
+++ resolved
@@ -278,21 +278,6 @@
       end
       // This stage is just relaying ALU results from previous stage to next stage
       else
-<<<<<<< HEAD
-`ifdef ISA_CHERI
-     if (rg_stage2.check_enable && !check_success) begin
-         output_stage2 = Output_Stage2 {ostatus: OSTATUS_NONPIPE,
-                                        trap_info: trap_info_capbounds,
-                                        data_to_stage3: ?,
-                                        bypass: no_bypass
-`ifdef INCLUDE_TANDEM_VERIF
-                                      , trace_data: ? //TODO
-`endif
-                                    };
-     end else
-`endif
-=======
->>>>>>> 9830271e
       if (rg_stage2.op_stage2 == OP_Stage2_ALU) begin
 	 let data_to_stage3 = data_to_stage3_base;
 	 data_to_stage3.rd_valid = True;
@@ -369,133 +354,69 @@
 
         let funct3 = instr_funct3 (rg_stage2.instr);
 
-<<<<<<< HEAD
-	    let data_to_stage3 = data_to_stage3_base;
-	    data_to_stage3.rd_valid = (ostatus == OSTATUS_PIPE);
-
-`ifdef ISA_F
-            data_to_stage3.rd_in_fpr = rg_stage2.rd_in_fpr;
-            // A FPR load
-            if (rg_stage2.rd_in_fpr) begin
-`ifdef ISA_D
-               // Both FLW and FLD are legal instructions
-               // A FLW result
-               if (funct3 == f3_FLW)
-                  // needs nan-boxing when destined for a DP register file
-                  data_to_stage3.frd_val = fv_nanbox (truncate(tpl_2(dcache.word128)));
-
-               // A FLD result
-               else
-                  data_to_stage3.frd_val = truncate (tpl_2(dcache.word128));
-`else
-               // Only FLW is a legal instruction
-               data_to_stage3.frd_val = truncate (tpl_2(dcache.word128));
-`endif
-            end
-`endif
-            // GPR loads
-	    data_to_stage3.rd_val   = embed_cap(result);
-=======
 	let data_to_stage3 = data_to_stage3_base;
 	data_to_stage3.rd_valid = (ostatus == OSTATUS_PIPE);
-`ifdef ISA_F
+
+`ifdef ISA_F
+        data_to_stage3.rd_in_fpr = rg_stage2.rd_in_fpr;
         // A FPR load
         if (rg_stage2.rd_in_fpr) begin
+`ifdef ISA_D
+           // Both FLW and FLD are legal instructions
            // A FLW result
            if (funct3 == f3_FLW)
-`ifdef ISA_D
               // needs nan-boxing when destined for a DP register file
-              data_to_stage3.rd_val = embed_flt(fv_nanbox (truncate(tpl_2(dcache.word128))));
-`else
-              data_to_stage3.rd_val = embed_flt(truncate(tpl_2(dcache.word128)));
-`endif
+              data_to_stage3.frd_val = fv_nanbox (truncate(tpl_2(dcache.word128)));
+
            // A FLD result
            else
-              data_to_stage3.rd_val = embed_flt(truncate(tpl_2(dcache.word128)));
+              data_to_stage3.frd_val = truncate (tpl_2(dcache.word128));
+`else
+           // Only FLW is a legal instruction
+           data_to_stage3.frd_val = truncate (tpl_2(dcache.word128));
+`endif
         end
-
-        // A GPR load in a FD system
-        else
-`endif
-        // A GPR load in a non-FD system
+`endif
+        // GPR loads
 	data_to_stage3.rd_val   = embed_cap(result);
->>>>>>> 9830271e
 
         // Update the bypass channel, if not trapping (NONPIPE)
 	let bypass = bypass_base;
 `ifdef ISA_F
-<<<<<<< HEAD
-	    let fbypass = fbypass_base;
-=======
         // In a system with FD, the LD result may be meant for FPR or GPR
         // Check before updating the appropriate bypass channel
-        let upd_fpr = rg_stage2.rd_in_fpr;
 	let fbypass = fbypass_base;
->>>>>>> 9830271e
-`endif
-
-`ifdef ISA_F
-<<<<<<< HEAD
-               // Bypassing FPR value.
-               if (rg_stage2.rd_in_fpr) begin
-		  // Choose one of the following two options
-
-		  // Option 1: longer critical path, since the data is bypassed back into previous stage.
-		  // We use data_to_stage3.rd_val since nanboxing has been done.
-		  // fbypass.bypass_state = ((ostatus == OSTATUS_PIPE) ? BYPASS_RD_RDVAL : BYPASS_RD);
-		  // fbypass.rd_val       = data_to_stage3.frd_val;
-
-		  // Option 2: shorter critical path, since the data is not bypassed into previous stage,
-		  // (the bypassing is effectively delayed until the next stage).
-		   fbypass.bypass_state = BYPASS_RD;
-               end
-`endif
-
-               // Bypassing GPR values
-               if (rg_stage2.rd != 0) begin    // TODO: is this test necessary?
-		  // Choose one of the following two options
-
-		  // Option 1: longer critical path, since the data is bypassed back into previous stage.
-		  // We use data_to_stage3.rd_val since nanboxing has been done.
-		  // bypass.bypass_state = ((ostatus == OSTATUS_PIPE) ? BYPASS_RD_RDVAL : BYPASS_RD);
-		  // bypass.rd_val       = result;
-
-		  // Option 2: shorter critical path, since the data is not bypassed into previous stage,
-		  // (the bypassing is effectively delayed until the next stage).
-		   bypass.bypass_state = BYPASS_RD;
-	       end
+`endif
+
+`ifdef ISA_F
+            // Bypassing FPR value.
+            if (rg_stage2.rd_in_fpr) begin
+	       // Choose one of the following two options
+
+	       // Option 1: longer critical path, since the data is bypassed back into previous stage.
+	       // We use data_to_stage3.rd_val since nanboxing has been done.
+	       // fbypass.bypass_state = ((ostatus == OSTATUS_PIPE) ? BYPASS_RD_RDVAL : BYPASS_RD);
+	       // fbypass.rd_val       = data_to_stage3.frd_val;
+
+	       // Option 2: shorter critical path, since the data is not bypassed into previous stage,
+	       // (the bypassing is effectively delayed until the next stage).
+	        fbypass.bypass_state = BYPASS_RD;
+            end
+`endif
+
+            // Bypassing GPR values
+            if (rg_stage2.rd != 0) begin    // TODO: is this test necessary?
+	       // Choose one of the following two options
+
+	       // Option 1: longer critical path, since the data is bypassed back into previous stage.
+	       // We use data_to_stage3.rd_val since nanboxing has been done.
+	       // bypass.bypass_state = ((ostatus == OSTATUS_PIPE) ? BYPASS_RD_RDVAL : BYPASS_RD);
+	       // bypass.rd_val       = result;
+
+	       // Option 2: shorter critical path, since the data is not bypassed into previous stage,
+	       // (the bypassing is effectively delayed until the next stage).
+	        bypass.bypass_state = BYPASS_RD;
 	    end
-=======
-        data_to_stage3.rd_in_fpr= upd_fpr;
-
-        // Bypassing FPR value.
-        if (upd_fpr) begin
-	   // Choose one of the following two options
-
-	   // Option 1: longer critical path, since the data is bypassed back into previous stage.
-	   // We use data_to_stage3.rd_val since nanboxing has been done.
-	   // fbypass.bypass_state = ((ostatus == OSTATUS_PIPE) ? BYPASS_RD_RDVAL : BYPASS_RD);
-	   // fbypass.rd_val       = extract_flt(data_to_stage3.rd_val);
-
-	   // Option 2: shorter critical path, since the data is not bypassed into previous stage,
-	   // (the bypassing is effectively delayed until the next stage).
-	    fbypass.bypass_state = BYPASS_RD;
-        end else
-`endif
-        // Bypassing GPR value in a non-FD system. LD result meant for GPR
-	if (rg_stage2.rd != 0) begin    // TODO: is this test necessary?
-	   // Choose one of the following two options
-
-	   // Option 1: longer critical path, since the data is bypassed back into previous stage.
-	   // We use data_to_stage3.rd_val since nanboxing has been done.
-	   // bypass.bypass_state = ((ostatus == OSTATUS_PIPE) ? BYPASS_RD_RDVAL : BYPASS_RD);
-	   // bypass.rd_val       = result;
-
-	   // Option 2: shorter critical path, since the data is not bypassed into previous stage,
-	   // (the bypassing is effectively delayed until the next stage).
-	      bypass.bypass_state = BYPASS_RD;
-	end
->>>>>>> 9830271e
 
 `ifdef INCLUDE_TANDEM_VERIF
 	    let trace_data   = rg_stage2.trace_data;
@@ -530,8 +451,8 @@
             if (rg_f5 != f5_AMO_SC) begin
                 info_RVFI_s2.mem_wmask = getMemMask(rg_stage2.mem_width_code,rg_stage2.addr);
                 match {.new_ld_val,
-                       .new_st_val} = fn_amo_op (rg_stage2.mem_width_code, 
-                                                 rg_f5, 
+                       .new_st_val} = fn_amo_op (rg_stage2.mem_width_code,
+                                                 rg_f5,
                                                  rg_stage2.addr,
                                                  unpack(pack(toMem(result))),
                                                  tuple2(False, zeroExtend(rg_stage2.info_RVFI_s1.mem_wdata))
@@ -831,26 +752,8 @@
 
 `ifdef SHIFT_SERIAL
 	 // If Shifter box op, initiate it
-<<<<<<< HEAD
 	 else if (x.op_stage2 == OP_Stage2_SH)
-	    shifter_box.req (unpack (funct3 [2]), x.val1, x.val2);
-=======
-	 else if (x.op_stage2 == OP_Stage2_SH && valid)
-	    shifter_box.req (unpack (funct3 [2]),
-`ifdef ISA_D
-`ifdef RV32
-			     truncate (x.val1_fast),
-			     truncate (x.val2_fast)
-`else
-			     x.val1_fast,
-			     x.val2_fast
-`endif
-`else
-			     x.val1_fast,
-			     x.val2_fast
-`endif
-			     );
->>>>>>> 9830271e
+	    shifter_box.req (unpack (funct3 [2]), x.val1_fast, x.val2_fast);
 `endif
 
 `ifdef ISA_M
@@ -858,15 +761,7 @@
 	 else if (x.op_stage2 == OP_Stage2_M && valid) begin
             // Instr fields required for decode for F/D opcodes
 	    Bool is_OP_not_OP_32 = (x.instr [3] == 1'b0);
-<<<<<<< HEAD
-            mbox.req (is_OP_not_OP_32, funct3, extract_int(x.val1), extract_int(x.val2));
-=======
-            mbox.req (is_OP_not_OP_32,
-		      funct3,
-		      x.val1_fast,
-		      x.val2_fast
-		      );
->>>>>>> 9830271e
+            mbox.req (is_OP_not_OP_32, funct3, x.val1_fast, x.val2_fast);
 	 end
 `endif
 
@@ -877,8 +772,7 @@
             let opcode = instr_opcode (x.instr);
 	    let funct7 = instr_funct7 (x.instr);
             let rs2    = instr_rs2    (x.instr);
-<<<<<<< HEAD
-            Bit #(64) val1 = x.val1_frm_gpr ? extend(extract_int(x.val1))
+            Bit #(64) val1 = x.val1_frm_gpr ? extend(x.val1_fast)
                                             : extend (x.fval1);
 
 	    fbox.req (  opcode
@@ -889,17 +783,6 @@
 		      , extend (x.fval2)
 		      , extend (x.fval3)
 		     );
-=======
-
-	    fbox.req (opcode,
-		      funct7,
-		      x.rounding_mode, // rm
-		      rs2,
-		      extend(x.val1_fast),
-		      extend(x.val2_fast),
-		      extend(x.val3)
-		      );
->>>>>>> 9830271e
          end
 `endif
       endaction
@@ -924,13 +807,8 @@
    method Action enq (Data_Stage1_to_Stage2 x, Bool valid);
       fa_enq (x, valid);
 
-<<<<<<< HEAD
-      if (verbosity > 1)
+      if (verbosity > 1 && valid)
 	 $display ("%0t    CPU_Stage2.enq (Data_Stage1_to_Stage2) ", fshow(x), $time);
-=======
-      if (verbosity > 1 && valid)
-	 $display ("%0t    CPU_Stage2.enq (Data_Stage1_to_Stage2)", $time);
->>>>>>> 9830271e
    endmethod
 
    method Action set_full (Bool full);
