// Copyright (c) 2016-2020 Bluespec, Inc. All Rights Reserved

//-
// CHERI modifications:
//     Copyright (c) 2019 Peter Rugg
//     All rights reserved.
//
//     This software was developed by SRI International and the University of
//     Cambridge Computer Laboratory (Department of Computer Science and
//     Technology) under DARPA contract HR0011-18-C-0016 ("ECATS"), as part of the
//     DARPA SSITH research programme.
//-

package CSR_RegFile_MSU;

// ================================================================
// CSR (Control and Status Register) Register File

// Supports Machine, User and Superviser CSRs.

// ================================================================
// Exports

<<<<<<< HEAD
export  CSR_RegFile_IFC (..),  mkCSR_RegFile, AccessPerms (..);
=======
export  CSR_Write_Result (..);
export  CSR_RegFile_IFC (..);
export  mkCSR_RegFile;
>>>>>>> 954865e2

// ================================================================
// BSV library imports

import ConfigReg    :: *;
import RegFile      :: *;
import Vector       :: *;
import FIFOF        :: *;
import GetPut       :: *;
import ClientServer :: *;

// BSV additional libs

import GetPut_Aux :: *;

// ================================================================
// Project imports

import ISA_Decls :: *;
import SoC_Map   :: *;

`ifdef INCLUDE_GDB_CONTROL
import DM_Common :: *;    // Debug Module defs
`endif

import CSR_MSTATUS :: *;
import CSR_MIP     :: *;
import CSR_MIE     :: *;

`ifdef ISA_CHERI
import CHERICap     :: *;
import CHERICC_Fat  :: *;
`endif

// ================================================================
// Writing a CSR can update multiple CSRs (e.g., writing
// FRM/FFLAGS/FCSR also updates MSTATUS.FS and MSTATUS.SD

typedef struct {
   WordXL           new_csr_value;
   Maybe #(WordXL)  m_new_csr_value2;
   }
CSR_Write_Result
deriving (Bits, FShow);

// ================================================================
// INTERFACE

typedef struct {
   Bool exists;
   Bool requires_asr;
}  AccessPerms deriving (Bits);

interface CSR_RegFile_IFC;
   // Reset
   interface Server #(Token, Token) server_reset;

   // CSR read (w.o. side effect)
   (* always_ready *)
   method Maybe #(Word) read_csr (CSR_Addr csr_addr);
   (* always_ready *)
   method Maybe #(Word) read_csr_port2 (CSR_Addr csr_addr);
`ifdef ISA_CHERI
   (* always_ready *)
   method Maybe #(CapReg) read_scr (SCR_Addr scr_addr);
`endif

   // CSR read (w. side effect)
   (* always_ready *)
   method ActionValue #(Maybe #(Word)) mav_read_csr (CSR_Addr csr_addr);

   // CSR write (returning new value)
   (* always_ready *)
   method ActionValue #(CSR_Write_Result) mav_csr_write (CSR_Addr csr_addr, WordXL word);

`ifdef ISA_CHERI
   // SCR write (returning new value)
   (* always_ready *)
   method ActionValue #(CapReg) mav_scr_write (SCR_Addr scr_addr, CapReg cap);
`endif

`ifdef ISA_F
   // Read FRM
   (* always_ready *)
   method Bit #(3) read_frm;

   // Read FRM
   (* always_ready *)
   method Bit #(5) read_fflags;

   // Update FCSR.FFLAGS
   (* always_ready *)
   method Bit #(5) mv_update_fcsr_fflags (Bit #(5) flags);
   (* always_ready *)
   method Action ma_update_fcsr_fflags (Bit #(5) flags);

   // Update MSTATUS.FS
   (* always_ready *)
   method WordXL mv_update_mstatus_fs (Bit #(2) fs);
   (* always_ready *)
   method Action ma_update_mstatus_fs (Bit #(2) fs);
`endif

   // Read MISA
   (* always_ready *)
   method MISA read_misa;

   // Read MSTATUS
   (* always_ready *)
   method WordXL read_mstatus;

`ifdef ISA_PRIV_S
   // Read SSTATUS
   (* always_ready *)
   method WordXL read_sstatus;
`endif

`ifdef ISA_PRIV_U
   // Read USTATUS
   (* always_ready *)
   method WordXL read_ustatus;
`endif

   // Read SATP
   (* always_ready *)
   method WordXL read_satp;

   // CSR trap actions
   method ActionValue #(Trap_Info_CSR)
          csr_trap_actions (Priv_Mode  from_priv,
`ifdef ISA_CHERI
          CapPipe    pcc,
`else
			    Word       pc,
`endif
			    Bool       nmi,          // non-maskable interrupt
			    Bool       interrupt,    // other interrupt
`ifdef ISA_CHERI
          CHERI_Exc_Code cheri_exc_code,
          Bit#(6)        cheri_exc_reg,
`endif
			    Exc_Code   exc_code,
			    Word       xtval);

   // CSR RET actions (return from exception)
   method ActionValue #(Tuple3#(
`ifdef ISA_CHERI
                               CapPipe,
`else
                               Addr,
`endif
   Priv_Mode, Word)) csr_ret_actions (Priv_Mode from_priv);

   // Read MINSTRET
   (* always_ready *)
   method Bit #(64) read_csr_minstret;

   // Increment MINSTRET
   (* always_ready *)
   method Action csr_minstret_incr;

   // Read MCYCLE
   (* always_ready *)
   method Bit #(64) read_csr_mcycle;

   // Read MTIME
   (* always_ready *)
   method Bit #(64) read_csr_mtime;

   // Access permission
   (* always_ready *)
   method AccessPerms access_permitted_1 (Priv_Mode  priv, CSR_Addr  csr_addr, Bool  read_not_write);
   (* always_ready *)
   method AccessPerms access_permitted_2 (Priv_Mode  priv, CSR_Addr  csr_addr, Bool  read_not_write);
`ifdef ISA_CHERI
   (* always_ready *)
   method AccessPerms access_permitted_scr (Priv_Mode  priv, SCR_Addr  scr_addr, Bool  read_not_write);
`endif

   // Fault on reading counters?
   (* always_ready *)
   method Bool csr_counter_read_fault (Priv_Mode  priv, CSR_Addr  csr_addr);

   // Read MIP
   (* always_ready *)
   method WordXL csr_mip_read;

   // ----------------
   // Interrupts

   (* always_ready, always_enabled *)
   method Action m_external_interrupt_req (Bool set_not_clear);

   (* always_ready, always_enabled *)
   method Action s_external_interrupt_req (Bool set_not_clear);

   (* always_ready, always_enabled *)
   method Action timer_interrupt_req    (Bool set_not_clear);

   (* always_ready, always_enabled *)
   method Action software_interrupt_req (Bool set_not_clear);

   (* always_ready *)
   method Maybe #(Exc_Code) interrupt_pending (Priv_Mode cur_priv);

   // WFI ignores mstatus ies and ideleg regs
   (* always_ready *)
   method Bool wfi_resume;

   // ----------------
   // Non-maskable interrupts

   (* always_ready, always_enabled *)
   method Action nmi_req (Bool set_not_clear);

   (* always_ready *)
   method Bool nmi_pending;

   // ----------------
   // Methods when Debug Module is present

`ifdef INCLUDE_GDB_CONTROL
   // Read dpcc
   method CapPipe read_dpcc ();

   // Update dpcc
   method Action write_dpcc (CapPipe pcc);

   // Break should enter Debug Mode
   method Bool dcsr_break_enters_debug (Priv_Mode cur_priv);

   // Read dcsr.step
   method Bool read_dcsr_step ();

   // Update 'cause' and 'priv' in DCSR
   (* always_ready *)
   method Action write_dcsr_cause_priv (DCSR_Cause  cause, Priv_Mode  priv);

`endif

   // ----------------
   // Debugging this module

   method Action debug;
endinterface

// ================================================================
// 'misa' specifying RSIC-V features implemented.

function MISA misa_reset_value;
   MISA ms = unpack (0);

`ifdef RV32
   ms.mxl = misa_mxl_32;
`elsif RV64
   ms.mxl = misa_mxl_64;
`elsif RV128
   ms.mxl = misa_mxl_128;
`else
   ms.mxl = misa_mxl_zero;
`endif

`ifdef ISA_PRIV_U
   // User Mode
   ms.u = 1'b1;
`ifdef ISA_N
   // User-level Interrupts
   ms.n = 1'b1;
`endif
`endif

`ifdef ISA_PRIV_S
   // Supervisor Mode
   ms.s = 1'b1;
`endif

   // Integer Base
   ms.i = 1'b1;

`ifdef ISA_M
   // Integer Multiply/Divide
   ms.m = 1'b1;
`endif

`ifdef ISA_F
   // Single- and Double-precision Floating Point
   ms.f = 1'b1;
`endif

`ifdef ISA_D
   ms.d = 1'b1;
`endif

`ifdef ISA_A
   // Atomic Memory Ops
   ms.a = 1'b1;
`endif

`ifdef ISA_C
   // Compressed Instructions
   ms.c = 1'b1;
`endif

   return ms;
endfunction

// ================================================================
// Major states of mkCSR_RegFile module

typedef enum { RF_RESET_START, RF_RUNNING } RF_State
deriving (Eq, Bits, FShow);

// ================================================================

(* synthesize *)
module mkCSR_RegFile (CSR_RegFile_IFC);

`ifdef RVFI_DII
    let mkCSRReg = mkReg(unpack(0));
`else
    let mkCSRReg = mkRegU;
`endif

   Reg #(Bit #(4)) cfg_verbosity <- mkConfigReg (0);
   Reg #(RF_State) rg_state      <- mkReg (RF_RESET_START);

   SoC_Map_IFC soc_map <- mkSoC_Map;

   // Reset
   FIFOF #(Token) f_reset_rsps <- mkFIFOF;

   // CSRs
   // User-mode CSRs
`ifdef ISA_F
   Reg #(Bit #(5)) rg_fflags <- mkCSRReg;    // floating point flags
   Reg #(Bit #(3)) rg_frm    <- mkCSRReg;    // floating point rounding mode
`endif

   // Supervisor-mode CSRs
   Bit #(16)  sedeleg = 0;    // hardwired to 0
   Bit #(12)  sideleg = 0;    // hardwired to 0

`ifdef ISA_PRIV_S
   // sie     is a restricted view of mie
   // sip     is a restricted view of mip

   // scounteren hardwired to 0 for now

   Reg #(Word)       rg_sscratch  <- mkCSRReg;
   Reg #(MCause)     rg_scause    <- mkCSRReg;
`ifdef ISA_CHERI
   Reg #(XCCSR)      rg_sccsr     <- mkCSRReg;
   Reg #(CapReg)     rg_stcc      <- mkReg(nullCap);
   CapPipe           rg_stcc_unpacked = cast(rg_stcc);
   Reg #(CapReg)     rg_stdc      <- mkReg(nullCap);
   CapPipe           rg_stdc_unpacked = cast(rg_stdc);
   Reg #(CapReg)     rg_sscratchc <- mkReg(nullCap);
   CapPipe           rg_sscratchc_unpacked = cast(rg_sscratchc);
   Reg #(CapReg)     rg_sepcc     <- mkReg(nullCap);
   CapPipe           rg_sepcc_unpacked = cast(rg_sepcc);

   let               rg_stvec = word_to_mtvec(getOffset(rg_stcc_unpacked));
   let               rg_sepc  = getOffset(rg_sepcc_unpacked);
`else
   Reg #(MTVec)      rg_stvec     <- mkCSRReg;
   Reg #(Word)       rg_sepc      <- mkCSRReg;
`endif

   Reg #(Word)       rg_stval     <- mkCSRReg;
   Reg #(WordXL)     rg_satp      <- mkCSRReg;

   Reg #(Bit #(29))  rg_medeleg   <- mkCSRReg;    // TODO: also in M-U systems with user-level traps
   Reg #(Bit #(12))  rg_mideleg   <- mkCSRReg;    // TODO: also in M-U systems with user-level traps
`else
   Bit #(29)         rg_medeleg   = 0;
   Bit #(12)         rg_mideleg   = 0;
`endif

   // Machine-mode CSRs
   Word mvendorid   = 0;    // Not implemented
   Word marchid     = 0;    // Not implemented
   Word mimpid      = 0;    // Not implemented
   Word mhartid     = 0;

   CSR_MSTATUS_IFC  csr_mstatus <- mkCSR_MSTATUS (misa_reset_value);

   MISA              misa          =  misa_reset_value;
   CSR_MIE_IFC       csr_mie       <- mkCSR_MIE;
   CSR_MIP_IFC       csr_mip       <- mkCSR_MIP;

   Reg #(MCounteren) rg_mcounteren <- mkCSRReg;

   Reg #(Word)       rg_mscratch <- mkCSRReg;
   Reg #(MCause)     rg_mcause   <- mkCSRReg;
   Reg #(Word)       rg_mtval    <- mkCSRReg;

`ifdef ISA_CHERI
   Reg #(XCCSR)      rg_mccsr    <- mkCSRReg;
   Reg #(CapReg)     rg_mtcc      <- mkReg(nullCap);
   CapPipe           rg_mtcc_unpacked = cast(rg_mtcc);
   Reg #(CapReg)     rg_mtdc      <- mkReg(nullCap);
   CapPipe           rg_mtdc_unpacked = cast(rg_mtdc);
   Reg #(CapReg)     rg_mscratchc <- mkReg(nullCap);
   CapPipe           rg_mscratchc_unpacked = cast(rg_mscratchc);
   Reg #(CapReg)     rg_mepcc     <- mkReg(nullCap);
   CapPipe           rg_mepcc_unpacked = cast(rg_mepcc);

   let               rg_mtvec = word_to_mtvec(getOffset(rg_mtcc_unpacked));
   let               rg_mepc  = getOffset(rg_mepcc_unpacked);
`else
   Reg #(MTVec)      rg_mtvec    <- mkCSRReg;
   Reg #(Word)       rg_mepc     <- mkCSRReg;
`endif


   // RegFile #(Bit #(2), WordXL)  rf_pmpcfg   <- mkRegFileFull;
   // Vector #(16, Reg #(WordXL))  vrg_pmpaddr <- replicateM (mkCSRReg);

   // mcycle is needed even for user-mode RDCYCLE instruction
   // It can be updated by a CSR instruction (in Priv_M), and by the clock
   RWire #(Bit #(64)) rw_mcycle <- mkRWire;    // Driven on CSRRx write to mcycle

   // minstret is needed even for user-mode RDINSTRET instructions
   // It can be updated by a CSR instruction (in Priv_M), and by retirement of any other instruction
   Reg #(Bit #(64))   rg_minstret      <- mkReg (0);    // Needed even for user-mode instrs
   RWire #(Bit #(64)) rw_minstret      <- mkRWire;      // Driven on CSRRx write to minstret
   PulseWire          pw_minstret_incr <- mkPulseWire;

`ifdef DETERMINISTIC_TIMING
   let rg_mcycle = rg_minstret;
`else
   Reg #(Bit #(64))   rg_mcycle <- mkReg (0);
`endif

   // Debug/Trace
   Reg #(WordXL)    rg_tselect <- mkCSRReg;
   Reg #(WordXL)    rg_tdata1  <- mkCSRReg;
   Reg #(WordXL)    rg_tdata2  <- mkCSRReg;
   Reg #(WordXL)    rg_tdata3  <- mkCSRReg;

   // Debug
   Reg #(Bit #(32)) rg_dcsr      <- mkCSRReg;    // Is 32b even in RV64
   Reg #(CapPipe)   rg_dpcc      <- mkCSRReg;
   Reg #(WordXL)    rg_dscratch0 <- mkCSRReg;
   Reg #(WordXL)    rg_dscratch1 <- mkCSRReg;

   // Non-maskable interrupt
   Reg #(Bool)    rg_nmi <- mkReg (False);
   Reg #(WordXL)  rg_nmi_vector <- mkCSRReg;

   // ================================================================
   // BEHAVIOR: RESET
   // Initialize some CSRs.

   rule rl_reset_start (rg_state == RF_RESET_START);
      // User-level CSRs
`ifdef ISA_F
      rg_fflags <= 0;
      rg_frm    <= 0;
`endif

      // Supervisor-level CSRs
`ifdef ISA_PRIV_S
`ifdef ISA_CHERI
      rg_stcc       <= soc_map.m_mtcc_reset_value;
      rg_sepcc      <= soc_map.m_mepcc_reset_value;
      rg_sccsr      <= XCCSR{cheri_exc_code: 0, cheri_exc_reg: 0};
`else
      rg_stvec    <= word_to_mtvec (truncate (soc_map.m_mtvec_reset_value));
`endif
      rg_scause   <= word_to_mcause (0);    // Supposed to be the cause of the reset.
      rg_satp     <= 0;
      //rg_scounteren <= mcounteren_reset_value;
`endif

      // Machine-level CSRs
      csr_mstatus.reset (misa_reset_value);
      csr_mie.reset;
      csr_mip.reset;

`ifdef ISA_CHERI
      rg_mtcc       <= soc_map.m_mtcc_reset_value;
      rg_mepcc      <= soc_map.m_mepcc_reset_value;
      rg_mccsr      <= XCCSR{cheri_exc_code: 0, cheri_exc_reg: 0};
`else
      rg_mtvec      <= word_to_mtvec (truncate (soc_map.m_mtvec_reset_value));
`endif
      rg_mcause     <= word_to_mcause (0);    // Supposed to be the cause of the reset.
`ifdef ISA_PRIV_S
      rg_medeleg    <= 0;
      rg_mideleg    <= 0;
`endif
      rg_mcounteren <= mcounteren_reset_value;

      rg_tselect    <= 0;
      rg_tdata1     <= 0;    // ISA test rv64mi-p-breakpoint assumes reset value 0.

      rw_minstret.wset (0);

`ifdef INCLUDE_GDB_CONTROL
`ifdef ISA_CHERI
      rg_dpcc <= cast(soc_map.m_pcc_reset_value);
`else
      rg_dpc  <= truncate (soc_map.m_pc_reset_value);
`endif
      rg_dcsr <= zeroExtend ({4'h4,    // [31:28]  xdebugver
			      12'h0,   // [27:16]  reserved
			      1'h0,    // [15]     ebreakm
			      1'h0,    // [14]     reserved
			      1'h0,    // [13]     ebreaks
			      1'h0,    // [12]     ebreaku
			      1'h0,    // [11]     stepie
			      1'h0,    // [10]     stopcount
			      1'h0,    // [9]      stoptime
			      3'h0,    // [8:7]    cause    // WARNING: 0 is non-standard
			      1'h0,    // [5]      reserved
			      1'h1,    // [4]      mprven
			      1'h0,    // [3]      nmip    // non-maskable interrupt pending
			      1'h0,    // [2]      step
			      2'h3}    // [1:0]    prv (machine mode)
			     );
`endif

      // Non-maskable interrupts
      rg_nmi        <= False;
      rg_nmi_vector <= truncate (soc_map.m_nmivec_reset_value);

      rg_state <= RF_RUNNING;
   endrule

   // ================================================================
   // BEHAVIOR

   // ----------------------------------------------------------------
   // CYCLE counter

`ifndef DETERMINISTIC_TIMING
   (* no_implicit_conditions, fire_when_enabled *)
   rule rl_mcycle_incr;
      // Update due to CSRRx    TODO: fix this
      if (rw_mcycle.wget matches tagged Valid .v)
	 rg_mcycle <= rg_mcycle + 1;

      // Update due to clock
      else
	 rg_mcycle <= rg_mcycle + 1;
   endrule
`endif

   // ----------------------------------------------------------------
   // INSTRET

   (* descending_urgency = "rl_reset_start, rl_upd_minstret_csrrx" *)
   rule rl_upd_minstret_csrrx (rw_minstret.wget matches tagged Valid .v);
      rg_minstret <= v;
      // $display ("%0d: CSR_RegFile_UM.rl_upd_minstret_csrrx: new value is %0d", rg_mcycle, v);
   endrule

   (* no_implicit_conditions, fire_when_enabled *)
   rule rl_upd_minstret_incr ((! isValid (rw_minstret.wget)) && pw_minstret_incr);
      rg_minstret <= rg_minstret + 1;
      // $display ("%0d: CSR_RegFile_UM.rl_upd_minstret_incr: new value is %0d", rg_mcycle, rg_minstret + 1);
   endrule

   // ----------------------------------------------------------------
   // Help functions for interface methods

   // ----------------
   // Test if CSR is supported

   function AccessPerms fv_csr_exists_and_asr (CSR_Addr csr_addr, Bool read_not_write);
      Bool exists = (   ((csr_addr_hpmcounter3 <= csr_addr) && (csr_addr <= csr_addr_hpmcounter31))
		     || ((csr_addr_mhpmcounter3 <= csr_addr) && (csr_addr <= csr_addr_mhpmcounter31))
`ifdef RV32
		     || ((csr_addr_hpmcounter3h <= csr_addr) && (csr_addr <= csr_addr_hpmcounter31h))
		     || ((csr_addr_mhpmcounter3h <= csr_addr) && (csr_addr <= csr_addr_mhpmcounter31h))
`endif
		     || ((csr_addr_mhpmevent3 <= csr_addr) && (csr_addr <= csr_addr_mhpmevent31))

		     // User mode csrs
`ifdef ISA_F
		     || (csr_addr == csr_addr_fflags)
		     || (csr_addr == csr_addr_frm)
		     || (csr_addr == csr_addr_fcsr)
`endif
		     || (csr_addr == csr_addr_cycle)

		     /*
		     // NOTE: CSR_TIME should be a 'shadow copy' of the MTIME
		     // mem-mapped location; but since both increment at the
		     // same rate, and MTIME is never written, this is ok.

		     || (csr_addr == csr_addr_time)
		     */

		     || (csr_addr == csr_addr_instret)
`ifdef RV32
		     || (csr_addr == csr_addr_cycleh)
		     || (csr_addr == csr_addr_timeh)
		     || (csr_addr == csr_addr_instreth)
`endif

`ifdef ISA_PRIV_S
		     // Supervisor mode csrs
		     || (csr_addr == csr_addr_sstatus)
		     || (csr_addr == csr_addr_sedeleg)
		     || (csr_addr == csr_addr_sideleg)
		     || (csr_addr == csr_addr_sie)
		     || (csr_addr == csr_addr_stvec)
		     || (csr_addr == csr_addr_scounteren)

		     || (csr_addr == csr_addr_sscratch)
		     || (csr_addr == csr_addr_sepc)
		     || (csr_addr == csr_addr_scause)
		     || (csr_addr == csr_addr_stval)
		     || (csr_addr == csr_addr_sip)

		     || (csr_addr == csr_addr_satp)

		     || (csr_addr == csr_addr_medeleg)
		     || (csr_addr == csr_addr_mideleg)

`ifdef ISA_CHERI
		     || (csr_addr == csr_addr_sccsr)
`endif
`endif

		     // Machine mode csrs
		     || (csr_addr == csr_addr_mvendorid)
		     || (csr_addr == csr_addr_marchid)
		     || (csr_addr == csr_addr_mimpid)
		     || (csr_addr == csr_addr_mhartid)

		     || (csr_addr == csr_addr_mstatus)
		     || (csr_addr == csr_addr_misa)
		     || (csr_addr == csr_addr_mie)
		     || (csr_addr == csr_addr_mtvec)
		     || (csr_addr == csr_addr_mcounteren)

		     || (csr_addr == csr_addr_mscratch)
		     || (csr_addr == csr_addr_mepc)
		     || (csr_addr == csr_addr_mcause)
		     || (csr_addr == csr_addr_mtval)
		     || (csr_addr == csr_addr_mip)

`ifdef ISA_CHERI
		     || (csr_addr == csr_addr_mccsr)
`endif
		     // TODO: Phys Mem Protection regs
		     // (csr_addr == csr_pmpcfg0)
		     // (csr_addr == csr_pmpcfg1)
		     // (csr_addr == csr_pmpcfg2)
		     // (csr_addr == csr_pmpcfg3)

		     // (csr_addr == csr_pmpaddr0)
		     // (csr_addr == csr_pmpaddr1)
		     // (csr_addr == csr_pmpaddr2)
		     // (csr_addr == csr_pmpaddr3)
		     // (csr_addr == csr_pmpaddr4)
		     // (csr_addr == csr_pmpaddr5)
		     // (csr_addr == csr_pmpaddr6)
		     // (csr_addr == csr_pmpaddr7)
		     // (csr_addr == csr_pmpaddr8)
		     // (csr_addr == csr_pmpaddr9)
		     // (csr_addr == csr_pmpaddr10)
		     // (csr_addr == csr_pmpaddr11)
		     // (csr_addr == csr_pmpaddr12)
		     // (csr_addr == csr_pmpaddr13)
		     // (csr_addr == csr_pmpaddr14)
		     // (csr_addr == csr_pmpaddr15)

		     || (csr_addr == csr_addr_mcycle)
		     || (csr_addr == csr_addr_minstret)
`ifdef RV32
		     || (csr_addr == csr_addr_mcycleh)
		     || (csr_addr == csr_addr_minstreth)
`endif

		     || (csr_addr == csr_addr_tselect)
		     || (csr_addr == csr_addr_tdata1)
		     || (csr_addr == csr_addr_tdata2)
		     || (csr_addr == csr_addr_tdata3)

`ifdef INCLUDE_GDB_CONTROL
		     || (csr_addr == csr_addr_dcsr)
		     || (csr_addr == csr_addr_dpc)
		     || (csr_addr == csr_addr_dscratch0)
		     || (csr_addr == csr_addr_dscratch1)
`endif
	 );
      Bool whitelisted =
                       ((read_not_write && ((csr_addr_hpmcounter3 <= csr_addr) && (csr_addr <= csr_addr_hpmcounter31)))
`ifdef RV32
		     || (read_not_write && ((csr_addr_hpmcounter3h <= csr_addr) && (csr_addr <= csr_addr_hpmcounter31h)))
`endif
`ifdef ISA_F
		     || (csr_addr == csr_addr_fflags)
		     || (csr_addr == csr_addr_frm)
		     || (csr_addr == csr_addr_fcsr)
`endif
		     || (csr_addr == csr_addr_cycle && read_not_write)
                  // || (csr_addr == csr_addr_time && read_not_write) //XXX should this be enabled?
		     || (csr_addr == csr_addr_instret && read_not_write)
`ifdef RV32
		     || (csr_addr == csr_addr_cycleh && read_not_write)
		     || (csr_addr == csr_addr_timeh && read_not_write)
		     || (csr_addr == csr_addr_instreth && read_not_write)
`endif
         );
      return AccessPerms {exists: exists, requires_asr: !whitelisted};
   endfunction: fv_csr_exists_and_asr

`ifdef ISA_CHERI
   function AccessPerms fv_scr_exists_and_asr (SCR_Addr scr_addr, Bool read_not_write);
     Bool exists =
         scr_addr == scr_addr_PCC ||
         scr_addr == scr_addr_DDC ||
`ifdef ISA_PRIV_S
         scr_addr == scr_addr_STCC ||
         scr_addr == scr_addr_STDC ||
         scr_addr == scr_addr_SEPCC ||
         scr_addr == scr_addr_SScratchC ||
`endif
         scr_addr == scr_addr_MTCC ||
         scr_addr == scr_addr_MTDC ||
         scr_addr == scr_addr_MEPCC ||
         scr_addr == scr_addr_MScratchC;

     Bool whitelisted = False ||
         scr_addr == scr_addr_DDC;

     return AccessPerms {exists: exists, requires_asr: !whitelisted};
   endfunction
`endif

`ifdef ISA_CHERI
   function Maybe #(CapReg) fv_scr_read (SCR_Addr scr_addr);
       Maybe #(CapReg) m_scr_value = tagged Invalid;

       case (scr_addr)
           //pcc and ddc handled externally

`ifdef ISA_PRIV_S
           scr_addr_STCC: m_scr_value = tagged Valid rg_stcc;
           scr_addr_STDC: m_scr_value = tagged Valid rg_stdc;
           scr_addr_SScratchC: m_scr_value = tagged Valid rg_sscratchc;
           scr_addr_SEPCC: m_scr_value = tagged Valid rg_sepcc;
`endif

           scr_addr_MTCC: m_scr_value = tagged Valid rg_mtcc;
           scr_addr_MTDC: m_scr_value = tagged Valid rg_mtdc;
           scr_addr_MScratchC: m_scr_value = tagged Valid rg_mscratchc;
           scr_addr_MEPCC: m_scr_value = tagged Valid rg_mepcc;
       endcase

       return m_scr_value;
   endfunction
`endif

   // ----------------
   // CSR reads (no side effect)
   // Returns Invalid for invalid CSR addresses or access-mode violations

   function Maybe #(Word) fv_csr_read (CSR_Addr csr_addr);
      Maybe #(Word)  m_csr_value = tagged Invalid;

      if ((csr_addr_hpmcounter3 <= csr_addr) && (csr_addr <= csr_addr_hpmcounter31))
	 m_csr_value = tagged Valid 0;
`ifdef RV32
      else if ((csr_addr_hpmcounter3h <= csr_addr) && (csr_addr <= csr_addr_hpmcounter31h))
	 m_csr_value = tagged Valid 0;
`endif
      else if ((csr_addr_mhpmcounter3 <= csr_addr) && (csr_addr <= csr_addr_mhpmcounter31))
	 m_csr_value = tagged Valid 0;
`ifdef RV32
      else if ((csr_addr_mhpmcounter3h <= csr_addr) && (csr_addr <= csr_addr_mhpmcounter31h))
	 m_csr_value = tagged Valid 0;
`endif
      else if ((csr_addr_mhpmevent3 <= csr_addr) && (csr_addr <= csr_addr_mhpmevent31))
	 m_csr_value = tagged Valid 0;

      else begin
	 case (csr_addr)
	    // User mode csrs
`ifdef ISA_F
	    csr_addr_fflags:   m_csr_value = tagged Valid ({ 0, rg_fflags });
	    csr_addr_frm:      m_csr_value = tagged Valid ({ 0, rg_frm });
	    csr_addr_fcsr:     m_csr_value = tagged Valid ({ 0, rg_frm, rg_fflags });
`endif
	    csr_addr_cycle:    m_csr_value = tagged Valid (truncate (rg_mcycle));

	    /*
	    // NOTE: CSR_TIME should be a 'shadow copy' of the MTIME
	    // mem-mapped location; but since both increment at the
	    // same rate, and MTIME is never written, this is ok.

	    csr_addr_time:     m_csr_value = tagged Valid (truncate (rg_mcycle));
	    */

	    csr_addr_instret:  m_csr_value = tagged Valid (truncate (rg_minstret));
`ifdef RV32
	    csr_addr_cycleh:   m_csr_value = tagged Valid (rg_mcycle   [63:32]);
	    csr_addr_timeh:    m_csr_value = tagged Invalid;
	    csr_addr_instreth: m_csr_value = tagged Valid (rg_minstret [63:32]);
`endif

`ifdef ISA_PRIV_S
	    // Supervisor mode csrs
	    csr_addr_sstatus:    m_csr_value = tagged Valid (csr_mstatus.mv_sstatus_read);
	    csr_addr_sedeleg:    m_csr_value = tagged Valid zeroExtend (sedeleg);
	    csr_addr_sideleg:    m_csr_value = tagged Valid zeroExtend (sideleg);
	    csr_addr_sie:        m_csr_value = tagged Valid (csr_mie.mv_sie_read);
	    csr_addr_stvec:      m_csr_value = tagged Valid (mtvec_to_word (rg_stvec));
	    csr_addr_scounteren: m_csr_value = tagged Valid 0;

	    csr_addr_sscratch:   m_csr_value = tagged Valid rg_sscratch;
	    csr_addr_sepc:       m_csr_value = tagged Valid ((misa.c == 1'b1) ? rg_sepc : (rg_sepc & (~ 2)));
	    csr_addr_scause:     m_csr_value = tagged Valid (mcause_to_word (rg_scause));
	    csr_addr_stval:      m_csr_value = tagged Valid rg_stval;
	    csr_addr_sip:        m_csr_value = tagged Valid (csr_mip.mv_sip_read);

`ifdef ISA_CHERI
      csr_addr_sccsr:      m_csr_value = tagged Valid (xccsr_to_word(rg_sccsr));
`endif
	    csr_addr_satp:       m_csr_value = tagged Valid rg_satp;

	    csr_addr_medeleg:    m_csr_value = tagged Valid zeroExtend (rg_medeleg);
	    csr_addr_mideleg:    m_csr_value = tagged Valid zeroExtend (rg_mideleg);
`endif

	    // Machine mode csrs
	    csr_addr_mvendorid:  m_csr_value = tagged Valid mvendorid;
	    csr_addr_marchid:    m_csr_value = tagged Valid marchid;
	    csr_addr_mimpid:     m_csr_value = tagged Valid mimpid;
	    csr_addr_mhartid:    m_csr_value = tagged Valid mhartid;

	    csr_addr_mstatus:    m_csr_value = tagged Valid (csr_mstatus.mv_read);
	    csr_addr_misa:       m_csr_value = tagged Valid (misa_to_word (misa));
	    csr_addr_mie:        m_csr_value = tagged Valid (csr_mie.mv_read);
	    csr_addr_mtvec:      m_csr_value = tagged Valid (mtvec_to_word (rg_mtvec));
	    csr_addr_mcounteren: m_csr_value = tagged Valid (mcounteren_to_word (rg_mcounteren));

	    csr_addr_mscratch:   m_csr_value = tagged Valid rg_mscratch;
	    csr_addr_mepc:       m_csr_value = tagged Valid ((misa.c == 1'b1) ? rg_mepc : (rg_mepc & (~ 2)));
	    csr_addr_mcause:     m_csr_value = tagged Valid (mcause_to_word (rg_mcause));
	    csr_addr_mtval:      m_csr_value = tagged Valid rg_mtval;
	    csr_addr_mip:        m_csr_value = tagged Valid (csr_mip.mv_read);

`ifdef ISA_CHERI
      csr_addr_mccsr:      m_csr_value = tagged Valid (xccsr_to_word(rg_mccsr));
`endif

	    // TODO: Phys Mem Protection regs
	    // csr_pmpcfg0:   m_csr_value = tagged Valid rf_pmpcfg.sub (0);
	    // csr_pmpcfg1:   m_csr_value = tagged Valid rf_pmpcfg.sub (1);
	    // csr_pmpcfg2:   m_csr_value = tagged Valid rf_pmpcfg.sub (2);
	    // csr_pmpcfg3:   m_csr_value = tagged Valid rf_pmpcfg.sub (3);

	    // csr_pmpaddr0:   m_csr_value = tagged Valid vrg_pmpaddr [0];
	    // csr_pmpaddr1:   m_csr_value = tagged Valid vrg_pmpaddr [1];
	    // csr_pmpaddr2:   m_csr_value = tagged Valid vrg_pmpaddr [2];
	    // csr_pmpaddr3:   m_csr_value = tagged Valid vrg_pmpaddr [3];
	    // csr_pmpaddr4:   m_csr_value = tagged Valid vrg_pmpaddr [4];
	    // csr_pmpaddr5:   m_csr_value = tagged Valid vrg_pmpaddr [5];
	    // csr_pmpaddr6:   m_csr_value = tagged Valid vrg_pmpaddr [6];
	    // csr_pmpaddr7:   m_csr_value = tagged Valid vrg_pmpaddr [7];
	    // csr_pmpaddr8:   m_csr_value = tagged Valid vrg_pmpaddr [8];
	    // csr_pmpaddr9:   m_csr_value = tagged Valid vrg_pmpaddr [9];
	    // csr_pmpaddr10:  m_csr_value = tagged Valid vrg_pmpaddr [10];
	    // csr_pmpaddr11:  m_csr_value = tagged Valid vrg_pmpaddr [11];
	    // csr_pmpaddr12:  m_csr_value = tagged Valid vrg_pmpaddr [12];
	    // csr_pmpaddr13:  m_csr_value = tagged Valid vrg_pmpaddr [13];
	    // csr_pmpaddr14:  m_csr_value = tagged Valid vrg_pmpaddr [14];
	    // csr_pmpaddr15:  m_csr_value = tagged Valid vrg_pmpaddr [15];

	    csr_addr_mcycle:    m_csr_value = tagged Valid (truncate (rg_mcycle));
	    csr_addr_minstret:  m_csr_value = tagged Valid (truncate (rg_minstret));
`ifdef RV32
	    csr_addr_mcycleh:   m_csr_value = tagged Valid (rg_mcycle [63:32]);
	    csr_addr_minstreth: m_csr_value = tagged Valid (rg_minstret [63:32]);
`endif

	    csr_addr_tselect:  m_csr_value = tagged Valid rg_tselect;
	    csr_addr_tdata1:   m_csr_value = tagged Valid rg_tdata1;
	    csr_addr_tdata2:   m_csr_value = tagged Valid rg_tdata2;
	    csr_addr_tdata3:   m_csr_value = tagged Valid rg_tdata3;

`ifdef INCLUDE_GDB_CONTROL
	    csr_addr_dcsr:       begin
				    Bit #(32) dcsr_nmip_mask = 'b_1000;
				    Bit #(32) dcsr = (rg_nmi
						      ? (rg_dcsr | dcsr_nmip_mask)
						      : (rg_dcsr & (~ dcsr_nmip_mask)));
				    m_csr_value = tagged Valid zeroExtend (dcsr);
				 end
	    csr_addr_dpc:        m_csr_value = tagged Valid getOffset(rg_dpcc);
	    csr_addr_dscratch0:  m_csr_value = tagged Valid rg_dscratch0;
	    csr_addr_dscratch1:  m_csr_value = tagged Valid rg_dscratch1;
`endif

	    default: m_csr_value = tagged Invalid;
	 endcase
      end

      return m_csr_value;
   endfunction: fv_csr_read

   // ----------------------------------------------------------------
   // CSR writes
   // Returns the "actual value written": many CSRs have WARL/WLRL semantics, i.e., the
   // value attempted to be written is transformed in an implementation-defined way into
   // a value actually written.  In the extreme case of CSRs with hardwired value, the
   // transformation is to ignore the attempted write-value and return the hardwired value.
   // The value returned is conceptually the value you'd read if you did a subsequent CSR read.

   function ActionValue #(CSR_Write_Result) fav_csr_write (CSR_Addr csr_addr, WordXL wordxl);
      actionvalue
	 Bool            success = True;
	 WordXL          new_csr_value  = ?;
	 Maybe #(WordXL) m_new_csr_value2 = tagged Invalid;

	 if ((csr_addr_mhpmcounter3 <= csr_addr) && (csr_addr <= csr_addr_mhpmcounter31))
	    begin
	       new_csr_value = 0;    // hardwired
	    end
`ifdef RV32
	 else if ((csr_addr_mhpmcounter3h <= csr_addr) && (csr_addr <= csr_addr_mhpmcounter31h))
	    begin
	       new_csr_value = 0;    // hardwired
	    end
`endif
	 else if ((csr_addr_mhpmevent3 <= csr_addr) && (csr_addr <= csr_addr_mhpmevent31))
	    begin
	       new_csr_value = 0;    // hardwired
	    end
	 else
	    case (csr_addr)
	       // User mode csrs
`ifdef ISA_F
	       csr_addr_fflags:     begin
				       new_csr_value = zeroExtend (wordxl [4:0]);
				       rg_fflags    <= wordxl [4:0];

				       // Update mstatus.fs to 'dirty'
				       let old_mstatus  = csr_mstatus.mv_read;
				       let new_mstatus1 = fv_assign_bits (old_mstatus,
									  fromInteger (mstatus_fs_bitpos),
									  fs_xs_dirty);
				       let new_mstatus2 <- csr_mstatus.mav_write (misa, new_mstatus1);
				       m_new_csr_value2 = tagged Valid new_mstatus2;
				    end
	       csr_addr_frm:        begin
				       new_csr_value = zeroExtend (wordxl [2:0]);
				       rg_frm       <= wordxl [2:0];

				       // Update mstatus.fs to 'dirty'
				       let old_mstatus  = csr_mstatus.mv_read;
				       let new_mstatus1 = fv_assign_bits (old_mstatus,
									  fromInteger (mstatus_fs_bitpos),
									  fs_xs_dirty);
				       let new_mstatus2 <- csr_mstatus.mav_write (misa, new_mstatus1);
				       m_new_csr_value2 = tagged Valid new_mstatus2;
				    end
	       csr_addr_fcsr:       begin
				       // Update fcsr itself
				       new_csr_value = zeroExtend (wordxl [7:0]);
				       rg_fflags    <= wordxl [4:0];
				       rg_frm       <= wordxl [7:5];

				       // Update mstatus.fs to 'dirty'
				       let old_mstatus  = csr_mstatus.mv_read;
				       let new_mstatus1 = fv_assign_bits (old_mstatus,
									 fromInteger (mstatus_fs_bitpos),
									 fs_xs_dirty);
				       let new_mstatus2 <- csr_mstatus.mav_write (misa, new_mstatus1);
				       m_new_csr_value2 = tagged Valid new_mstatus2;
				    end
`endif

`ifdef ISA_PRIV_S
	       csr_addr_sstatus:    begin
				       new_csr_value <- csr_mstatus.mav_sstatus_write (misa, wordxl);
				    end
	       csr_addr_sedeleg:    begin
				       new_csr_value = 0;               // Hardwired to 0 (no delegation)
				    end
	       csr_addr_sideleg:    begin
				       new_csr_value = 0;               // Hardwired to 0 (no delegation)
				    end
	       csr_addr_sie:        begin
				       new_csr_value <- csr_mie.mav_sie_write (misa, wordxl);
				    end
	       csr_addr_stvec:      begin
<<<<<<< HEAD
				       let stvec = word_to_mtvec (wordxl);
				       result    = mtvec_to_word (stvec);
`ifdef ISA_CHERI
               rg_stcc <= cast(update_scr_via_csr(rg_stcc_unpacked, result));
`else
				       rg_stvec <= stvec;
`endif
=======
				       let mtvec     = word_to_mtvec (wordxl);
				       new_csr_value = mtvec_to_word (mtvec);
				       rg_stvec     <= mtvec;
>>>>>>> 954865e2
				    end
	       csr_addr_scounteren: new_csr_value = 0;    // Hardwired to zero

	       csr_addr_sscratch:   begin
				       new_csr_value = wordxl;
				       rg_sscratch  <= new_csr_value;
				    end
	       csr_addr_sepc:       begin
`ifdef ISA_C
				       new_csr_value = (wordxl & (~ 1));    // sepc [0] always zero
`else
				       new_csr_value = (wordxl & (~ 3));    // sepc [1:0] always zero
`endif
<<<<<<< HEAD
`ifdef ISA_CHERI
               rg_sepcc <= cast(update_scr_via_csr(rg_sepcc_unpacked, result));
`else
				       rg_sepc <= result;
`endif
=======
				       rg_sepc      <= new_csr_value;
>>>>>>> 954865e2
				    end
	       csr_addr_scause:     begin
				       let mcause    = word_to_mcause (wordxl);
				       new_csr_value = mcause_to_word (mcause);
				       rg_scause    <= mcause;
				    end
	       csr_addr_stval:      begin
				       new_csr_value = wordxl;
				       rg_stval     <= new_csr_value;
				    end
	       csr_addr_sip:        begin
				       new_csr_value <- csr_mip.mav_sip_write (misa, wordxl);
				    end
	       csr_addr_satp:       begin
				       new_csr_value = wordxl;
				       rg_satp      <= new_csr_value;
				    end
	       csr_addr_medeleg:    begin
<<<<<<< HEAD
				       result      = (wordxl & 'h_1000B3FF);  // 16 bits relevant and some are 0, plus CHERI exception at bit 28
				       rg_medeleg <= truncate (result);
=======
				       new_csr_value = (wordxl & 'h_B3FF);  // 16 bits relevant and some are 0
				       rg_medeleg   <= truncate (new_csr_value);
>>>>>>> 954865e2
				    end
	       csr_addr_mideleg:    begin
				       new_csr_value = (wordxl & 'h_0FFF);  // 12 bits relevant
				       rg_mideleg   <= truncate (new_csr_value);
				    end
`endif

	       // Machine mode
	       csr_addr_mvendorid:  new_csr_value = mvendorid;    // hardwired
	       csr_addr_marchid:    new_csr_value = marchid;      // hardwired
	       csr_addr_mimpid:     new_csr_value = mimpid;       // hardwired
	       csr_addr_mhartid:    new_csr_value = mhartid;      // hardwired
	       csr_addr_mstatus:    begin
				      new_csr_value <- csr_mstatus.mav_write (misa, wordxl);
				    end
	       csr_addr_misa:       begin
				       new_csr_value = misa_to_word (misa);
				    end
	       csr_addr_mie:        begin
				       new_csr_value <- csr_mie.mav_write (misa, wordxl);
				    end
	       csr_addr_mtvec:      begin
<<<<<<< HEAD
				       let mtvec = word_to_mtvec (wordxl);
				       result    = mtvec_to_word (mtvec);
`ifdef ISA_CHERI
               rg_mtcc <= cast(update_scr_via_csr(rg_mtcc_unpacked, result));
`else
				       rg_mtvec <= mtvec;
`endif
=======
				       let mtvec     = word_to_mtvec (wordxl);
				       new_csr_value = mtvec_to_word (mtvec);
				       rg_mtvec     <= mtvec;
>>>>>>> 954865e2
				    end
	       csr_addr_mcounteren: begin
				       let mcounteren = word_to_mcounteren(wordxl);
				       new_csr_value  = mcounteren_to_word (mcounteren);
				       rg_mcounteren <= mcounteren;
				    end
	       csr_addr_mscratch:   begin
				       new_csr_value = wordxl;
				       rg_mscratch  <= new_csr_value;
				    end
	       csr_addr_mepc:       begin
`ifdef ISA_C
				       new_csr_value = (wordxl & (~ 1));    // mepc [0] always zero
`else
				       new_csr_value = (wordxl & (~ 3));    // mepc [1:0] always zero
`endif
<<<<<<< HEAD
`ifdef ISA_CHERI
               rg_mepcc <= cast(update_scr_via_csr(rg_mepcc_unpacked, result));
`else
				       rg_mepc <= result;
`endif
=======
				       rg_mepc      <= new_csr_value;
>>>>>>> 954865e2
				    end
	       csr_addr_mcause:     begin
				       let mcause    = word_to_mcause (wordxl);
				       new_csr_value = mcause_to_word (mcause);
				       rg_mcause    <= mcause;
				    end
	       csr_addr_mtval:      begin
				       new_csr_value = wordxl;
				       rg_mtval     <= new_csr_value;
				    end
	       csr_addr_mip:        begin
				       new_csr_value <- csr_mip.mav_write (misa, wordxl);
				    end
	       // TODO: PMPs
	       // csr_pmpcfg0:   rf_pmpcfg.upd (0, wordxl);
	       // csr_pmpcfg1:   rf_pmpcfg.upd (1, wordxl);
	       // csr_pmpcfg2:   rf_pmpcfg.upd (2, wordxl);
	       // csr_pmpcfg3:   rf_pmpcfg.upd (3, wordxl);

	       // csr_pmpaddr0:  vrg_pmpaddr [0] <= wordxl;
	       // csr_pmpaddr1:  vrg_pmpaddr [1] <= wordxl;
	       // csr_pmpaddr2:  vrg_pmpaddr [2] <= wordxl;
	       // csr_pmpaddr3:  vrg_pmpaddr [3] <= wordxl;
	       // csr_pmpaddr4:  vrg_pmpaddr [4] <= wordxl;
	       // csr_pmpaddr5:  vrg_pmpaddr [5] <= wordxl;
	       // csr_pmpaddr6:  vrg_pmpaddr [6] <= wordxl;
	       // csr_pmpaddr7:  vrg_pmpaddr [7] <= wordxl;
	       // csr_pmpaddr8:  vrg_pmpaddr [8] <= wordxl;
	       // csr_pmpaddr9:  vrg_pmpaddr [9] <= wordxl;
	       // csr_pmpaddr10: vrg_pmpaddr [10] <= wordxl;
	       // csr_pmpaddr11: vrg_pmpaddr [11] <= wordxl;
	       // csr_pmpaddr12: vrg_pmpaddr [12] <= wordxl;
	       // csr_pmpaddr13: vrg_pmpaddr [13] <= wordxl;
	       // csr_pmpaddr14: vrg_pmpaddr [14] <= wordxl;
	       // csr_pmpaddr15: vrg_pmpaddr [15] <= wordxl;

`ifdef RV32
	       csr_addr_mcycle:     begin
				       new_csr_value = wordxl;
				       rw_mcycle.wset ({ rg_mcycle   [63:32], wordxl });
				    end
	       csr_addr_minstret:   begin
				       new_csr_value = wordxl;
				       rw_minstret.wset ({ rg_minstret [63:32], wordxl });
				    end
	       csr_addr_mcycleh:    begin
				       new_csr_value = wordxl;
				       rw_mcycle.wset ({ wordxl, rg_mcycle   [31:0] });
				    end
	       csr_addr_minstreth:  begin
				       new_csr_value = wordxl;
				       rw_minstret.wset ({ wordxl, rg_minstret [31:0] });
				    end
`else
	       csr_addr_mcycle:     begin
				       new_csr_value = wordxl;
				       rw_mcycle.wset (new_csr_value);
				    end
	       csr_addr_minstret:   begin
				       new_csr_value = wordxl;
				       rw_minstret.wset (new_csr_value);
				    end
`endif
	       csr_addr_tselect:   begin
				      // Until we implement trigger functionality,
				      // return tselect always contains 0
				      new_csr_value = 0;    // wordxl
				      rg_tselect   <= new_csr_value;
				   end
	       csr_addr_tdata1:    begin
				      // Until we implement trigger functionality,
				      // force 'type' field ([xlen-1:xlen-4]) to zero
				      // meaning: 'There is no trigger at this tselect'
				      new_csr_value = (wordxl & ('1 >> 4));
				      rg_tdata1    <= new_csr_value;
				   end
	       csr_addr_tdata2:    begin
				      new_csr_value = wordxl;
				      rg_tdata2    <= new_csr_value;
				   end
	       csr_addr_tdata3:    begin
				      new_csr_value = wordxl;
				      rg_tdata3    <= new_csr_value;
				   end

`ifdef INCLUDE_GDB_CONTROL
	       csr_addr_dcsr:       begin
				       Bit #(32) new_dcsr
				       = {rg_dcsr [31:28],   // xdebugver: read-only
					  rg_dcsr [27:16],   // reserved
					  wordxl  [15:12],   // ebreakm/s/u,
					  wordxl  [11:9],    // stepie, stopcount, stoptime
					  rg_dcsr [8:6],     // cause: read-only
					  rg_dcsr [5],       // reserved
					  wordxl  [4],       // mprvn
					  rg_dcsr [3],       // nmip: read-only
					  wordxl  [2],       // step
					  wordxl  [1:0]};    // prv
				       new_csr_value = zeroExtend (new_dcsr);
				       rg_dcsr      <= new_dcsr;
				    end
	       csr_addr_dpc:        begin
<<<<<<< HEAD
				       result  = wordxl;
				       rg_dpcc <= setOffset(rg_dpcc, result).value; //TODO unrepresentable?
=======
				       new_csr_value = wordxl;
				       rg_dpc       <= new_csr_value;
>>>>>>> 954865e2
				    end
	       csr_addr_dscratch0:  begin
				       new_csr_value = wordxl;
				       rg_dscratch0 <= new_csr_value;
				    end
	       csr_addr_dscratch1:  begin
				       new_csr_value = wordxl;
				       rg_dscratch1 <= new_csr_value;
				    end
`endif

	       default: success = False;
	    endcase

	 if ((! success) && (cfg_verbosity > 1))
	    $display ("%0d: ERROR: CSR-write addr 0x%0h val 0x%0h not successful", rg_mcycle,
		      csr_addr, wordxl);

	 return CSR_Write_Result {new_csr_value:    new_csr_value,
				  m_new_csr_value2: m_new_csr_value2};
      endactionvalue
   endfunction: fav_csr_write

`ifdef ISA_CHERI

   // ----------------------------------------------------------------
   // SCR writes

   function ActionValue #(CapReg) fav_scr_write (SCR_Addr scr_addr, CapReg cap);
      actionvalue
	 Bool    success = True;
	 CapReg  result  = nullCap;
	 CapPipe capUnpacked = cast(cap);

	    case (scr_addr)
`ifdef ISA_PRIV_S
         scr_addr_STCC: begin
             capUnpacked = update_scr_via_csr(capUnpacked, mtvec_to_word(word_to_mtvec(getOffset(capUnpacked))));
             // This can be done much more efficiently by breaking into the compressed cap format
             if (getBaseAlignment(capUnpacked) == 0) begin
                rg_stcc <= cast(capUnpacked);
                result = cast(capUnpacked);
             end
         end
         scr_addr_STDC: begin
             rg_stdc <= cap;
             result = cap;
         end
         scr_addr_SEPCC: begin
             let newOffset = getOffset(capUnpacked);
`ifdef ISA_C
             newOffset[0] = 1'b0;
`else
             newOffset[1:0] = 2'b0;
`endif
             capUnpacked = update_scr_via_csr(capUnpacked, newOffset);
             rg_sepcc <= cast(capUnpacked);
             result = cast(capUnpacked);
         end
         scr_addr_SScratchC: begin
             rg_sscratchc <= cap;
             result = cap;
         end
`endif
         scr_addr_MTCC: begin
             capUnpacked = update_scr_via_csr(capUnpacked, mtvec_to_word(word_to_mtvec(getOffset(capUnpacked))));
             // This can be done much more efficiently by breaking into the compressed cap format
             if (getBaseAlignment(capUnpacked) == 0) begin
                rg_mtcc <= cast(capUnpacked);
                result = cast(capUnpacked);
             end
         end
         scr_addr_MTDC: begin
             rg_mtdc <= cap;
             result = cap;
         end
         scr_addr_MEPCC: begin
             let newOffset = getOffset(capUnpacked);
`ifdef ISA_C
             newOffset[0] = 1'b0;
`else
             newOffset[1:0] = 2'b0;
`endif
             capUnpacked = update_scr_via_csr(capUnpacked, newOffset);
             rg_mepcc <= cast(capUnpacked);
             result = cast(capUnpacked);
         end
         scr_addr_MScratchC: begin
             rg_mscratchc <= cap;
             result = cap;
         end
	       default: success = False;
	    endcase

	 if ((! success) && (cfg_verbosity > 1))
	    $display ("%0d: ERROR: SCR-write addr 0x%0h val ", rg_mcycle, scr_addr, fshow(cap), " not successful");

	 return result;
      endactionvalue
   endfunction: fav_scr_write

`endif

   // Access permission
   function AccessPerms fv_access_permitted (Priv_Mode  priv, CSR_Addr  csr_addr,  Bool read_not_write);
      AccessPerms access = fv_csr_exists_and_asr (csr_addr, read_not_write);    // Is this CSR implemented?

      Bool priv_ok = priv >= csr_addr [9:8];      // Accessible at current privilege?

      // TVM fault: cannot access SATP if MSTATUS.TVM is set
      Bool tvm_fault = ((csr_addr == csr_addr_satp) && (csr_mstatus.mv_read [mstatus_tvm_bitpos] == 1'b1));

      // TODO: MxDELEG fault: MIDELEG and MEDELEG do not exist in
      //     systems with only m_Priv and systems with m_Priv and u_Priv but
      //     without support for U-mode traps

      Bool rw_ok = (read_not_write || (csr_addr [11:10] != 2'b11));

      return AccessPerms {exists: access.exists && priv_ok && (! tvm_fault) && rw_ok, requires_asr: access.requires_asr};
   endfunction: fv_access_permitted

`ifdef ISA_CHERI
   // Access permission
   function AccessPerms fv_access_permitted_scr (Priv_Mode  priv, SCR_Addr  scr_addr,  Bool read_not_write);
      AccessPerms access  = fv_scr_exists_and_asr (scr_addr, read_not_write);    // Is this SCR implemented?

      Bool exists = access.exists;
      Bool priv_ok = priv >= scr_addr[4:3];
      Bool access_PCC = scr_addr == scr_addr_PCC; //Accesses to PCC that reach this point must be writes, so are illegal

      return AccessPerms {exists: access.exists && priv_ok && !access_PCC, requires_asr: access.requires_asr};
   endfunction: fv_access_permitted_scr
`endif

   // ================================================================
   // For debugging

   function Action fa_show_trap_csrs (Priv_Mode priv,
				      WordXL ip, WordXL ie,
				      Bit #(29) edeleg, Bit #(12) ideleg,
				      MCause cause, WordXL status, MTVec tvec,
				      WordXL epc, WordXL tval);
      action
	 $write ("    priv %0d: ", priv);
	 $write (" ip: 0x%0h", ip);
	 $write (" ie: 0x%0h", ie);
	 $write (" edeleg: 0x%0h", edeleg);
	 $write (" ideleg: 0x%0h", ideleg);
	 $write (" cause:", fshow (cause));
	 $display ("");

	 $write ("        ");
	 $write (" status: 0x%0h", status);
	 $write (" tvec: 0x%0h", mtvec_to_word (tvec));
	 $write (" epc: 0x%0h", epc);
	 $write (" tval: 0x%0h", tval);
	 $display ("");
      endaction
   endfunction

   // ================================================================
   // INTERFACE

   // ----------------------------------------------------------------
   // Help functions for interface methods
`ifdef ISA_F
   function Bit #(5) fv_update_fcsr_fflags (Bit #(5) flags);
      return (rg_fflags | flags);
   endfunction
`endif

   function WordXL fv_update_mstatus_fs (Bit #(2) fs);
      let old_mstatus = csr_mstatus.mv_read;
      let new_mstatus = fv_assign_bits (old_mstatus, fromInteger (mstatus_fs_bitpos), fs);
      return csr_mstatus.mv_write (misa, new_mstatus);
   endfunction

   // ----------------------------------------------------------------
   // Reset
   interface Server server_reset;
      interface Put request;
	 method Action put (Token token);
	    rg_state <= RF_RESET_START;

	    // This response is placed here, and not in rl_reset_loop, because
	    // reset_loop can happen on power-up, where no response is expected.
	    f_reset_rsps.enq (?);
	 endmethod
      endinterface
      interface Get response;
	 method ActionValue #(Token) get if (rg_state == RF_RUNNING);
	    let token <- pop (f_reset_rsps);
	    return token;
	 endmethod
      endinterface
   endinterface

   // CSR read (w.o. side effect)
   method Maybe #(Word) read_csr (CSR_Addr csr_addr);
      return fv_csr_read (csr_addr);
   endmethod

   // CSR read (w.o. side effect)
   method Maybe #(Word) read_csr_port2 (CSR_Addr csr_addr);
      return fv_csr_read (csr_addr);
   endmethod

`ifdef ISA_CHERI
   method Maybe #(CapReg) read_scr (SCR_Addr scr_addr);
      return fv_scr_read (scr_addr);
   endmethod
`endif

   // CSR read (w. side effect)
   method ActionValue #(Maybe #(Word)) mav_read_csr (CSR_Addr csr_addr);
      return fv_csr_read (csr_addr);
   endmethod

`ifdef ISA_CHERI
   // CSR write
   method ActionValue #(CSR_Write_Result) mav_csr_write (CSR_Addr csr_addr, WordXL word);
      let result <- fav_csr_write (csr_addr, word);
      return result;
   endmethod
`endif

   // SCR write
   method ActionValue #(CapReg) mav_scr_write (SCR_Addr scr_addr, CapReg cap);
      let result <- fav_scr_write (scr_addr, cap);
      return result;
   endmethod

   // Read MISA
   method MISA read_misa;
      return misa;
   endmethod

`ifdef ISA_F
   // Read FCSR.FRM
   method Bit# (3) read_frm;
      return rg_frm;
   endmethod

   method Bit# (5) read_fflags;
      return rg_fflags;
   endmethod

   // Update FCSR.FFLAGS
   method Bit #(5) mv_update_fcsr_fflags (Bit #(5) flags);
      return fv_update_fcsr_fflags (flags);
   endmethod
   method Action ma_update_fcsr_fflags (Bit#(5) flags);
      rg_fflags <= fv_update_fcsr_fflags (flags);
   endmethod

   // Update MSTATUS.FS
   method WordXL mv_update_mstatus_fs (Bit #(2) fs);
      return fv_update_mstatus_fs (fs);
   endmethod

   method Action ma_update_mstatus_fs (Bit #(2) fs);
      let old_mstatus = csr_mstatus.mv_read;
      let new_mstatus = fv_assign_bits (old_mstatus, fromInteger (mstatus_fs_bitpos), fs);
      csr_mstatus.ma_write (misa, new_mstatus);
   endmethod
`endif

   // Read MSTATUS
   method WordXL read_mstatus;
      return  csr_mstatus.mv_read;
   endmethod

`ifdef ISA_PRIV_S
   // Read SSTATUS
   method WordXL read_sstatus;
      return  csr_mstatus.mv_sstatus_read;
   endmethod
`endif

`ifdef ISA_PRIV_U
   // Read USTATUS
   method WordXL read_ustatus;
      return  csr_mstatus.mv_ustatus_read;
   endmethod
`endif

   // Read SATP
   method WordXL read_satp;
`ifdef ISA_PRIV_S
      return  rg_satp;
`else
      return  ?;
`endif
   endmethod

   // CSR Trap actions
   method ActionValue #(Trap_Info_CSR)
          csr_trap_actions (Priv_Mode  from_priv,
`ifdef ISA_CHERI
          CapPipe    pcc,
`else
			    WordXL     pc,
`endif
			    Bool       nmi,          // non-maskable interrupt
			    Bool       interrupt,    // other interrupt
`ifdef ISA_CHERI
          CHERI_Exc_Code cheri_exc_code,
          Bit#(6)        cheri_exc_reg,
`endif
			    Exc_Code   exc_code,
			    WordXL     xtval);

      if (cfg_verbosity > 1) begin
	 $display ("%0d: CSR_Regfile.csr_trap_actions:", rg_mcycle);
	 $display ("    from priv %0d  pc 0x%0h  interrupt %0d  exc_code %0d  xtval 0x%0h",
		   from_priv,
`ifdef ISA_CHERI
       getOffset(pcc)
`else
       pc
`endif
                     , pack (interrupt), exc_code, xtval);
`ifdef ISA_PRIV_S
	 fa_show_trap_csrs (s_Priv_Mode, csr_mip.mv_read, csr_mie.mv_read, 0, 0, rg_scause,
			    csr_mstatus.mv_sstatus_read,
			    rg_stvec, rg_sepc, rg_stval);
`endif
	 fa_show_trap_csrs (m_Priv_Mode, csr_mip.mv_read, csr_mie.mv_read, rg_medeleg, rg_mideleg, rg_mcause,
			    csr_mstatus.mv_read,
			    rg_mtvec, rg_mepc, rg_mtval);
      end

      let new_priv    = (nmi
			 ? m_Priv_Mode
			 : fv_new_priv_on_exception (misa,
						     from_priv,
						     interrupt,
						     exc_code,
						     rg_medeleg,
						     rg_mideleg,
						     sedeleg,
						     sideleg));
      let new_mstatus  = fv_new_mstatus_on_exception (csr_mstatus.mv_read, from_priv, new_priv);
      let new_status  <- csr_mstatus.mav_write (misa, new_mstatus);

`ifdef ISA_CHERI
      let xccsr = XCCSR {cheri_exc_reg: cheri_exc_reg, cheri_exc_code: cheri_exc_code};
      let xtcc = ?;
`endif

      let  xcause      = (nmi
			  ? MCause {interrupt: 0, exc_code: 0 }
			  : MCause {interrupt: pack (interrupt), exc_code: exc_code});
      let  is_vectored = (rg_mtvec.mode == VECTORED);
      Addr exc_pc      = (extend (rg_mtvec.base)) << 2;

      if (nmi) begin
`ifdef ISA_CHERI
   rg_mepcc   <= cast(pcc);
`else
	 rg_mepc    <= pc;
`endif
	 rg_mtval   <= xtval;
	 rg_mcause  <= xcause;
	 exc_pc      = rg_nmi_vector;
	 is_vectored = False;
      end
      else if (new_priv == m_Priv_Mode) begin
`ifdef ISA_CHERI
   rg_mepcc   <= cast(pcc);
   xtcc        = rg_mtcc_unpacked;
	 if (exc_code == exc_code_CHERI) rg_mccsr   <= xccsr;
`else
	 rg_mepc    <= pc;
`endif
	 rg_mtval   <= xtval;
	 rg_mcause  <= xcause;
      end
`ifdef ISA_PRIV_S
      else if (new_priv == s_Priv_Mode) begin
`ifdef ISA_CHERI
   rg_sepcc   <= cast(pcc);
   xtcc        = rg_stcc_unpacked;
   if (exc_code == exc_code_CHERI) rg_sccsr   <= xccsr;
`else
	 rg_sepc    <= pc;
`endif
	 rg_scause  <= xcause;
	 rg_stval   <= xtval;

	 is_vectored = (rg_stvec.mode == VECTORED);
	 new_status  = fv_mstatus_to_sstatus (new_status);
	 exc_pc      = (extend (rg_stvec.base)) << 2;
      end
`endif
      // TODO: if (new_priv == u_Priv_Mode)

      // Adjust the exception PC if xTVEC mode bits so indicate
      Addr vector_offset = (extend (exc_code)) << 2;
      if (interrupt && is_vectored)
	 exc_pc = exc_pc + vector_offset;
   CapPipe exc_pcc  = setOffset(xtcc, exc_pc).value; //TODO representability check

      if (cfg_verbosity > 1) begin
	 $write ("    Return: new pc 0x%0h  ", exc_pc);
	 $write (" new mstatus:", fshow_mstatus (misa, new_status));
	 $write (" new xcause:", fshow (xcause));
	 $write (" new priv %0d", new_priv);
	 $display ("");
      end

      return (Trap_Info_CSR {
`ifdef ISA_CHERI
                         pcc      : cast(exc_pcc),  //New PCC
`else
                         pc       : exc_pc,                     // New PC
`endif
			 mstatus  : new_status,                 // New mstatus/sstatus/ustatus
			 mcause   : mcause_to_word  (xcause),   // New mcause
			 priv     : new_priv});                 // New priv
   endmethod: csr_trap_actions

   // CSR RET actions (return from exception)
<<<<<<< HEAD
   method ActionValue #(Tuple3#(
`ifdef ISA_CHERI
                                CapPipe,
`else
                                Addr,
`endif
                                      Priv_Mode, Word)) csr_ret_actions (Priv_Mode from_priv);
      match { .new_mstatus, .to_priv } = fv_new_mstatus_on_ret (misa, csr_mstatus.fv_read, from_priv);
      csr_mstatus.fa_write (misa, new_mstatus);
      CapPipe next_pcc = rg_mepcc_unpacked;
=======
   method ActionValue #(Tuple3 #(Addr, Priv_Mode, Word)) csr_ret_actions (Priv_Mode from_priv);
      match { .new_mstatus, .to_priv } = fv_new_mstatus_on_ret (misa, csr_mstatus.mv_read, from_priv);
      csr_mstatus.ma_write (misa, new_mstatus);
      WordXL next_pc = rg_mepc;
>>>>>>> 954865e2
`ifdef ISA_PRIV_S
      if (from_priv != m_Priv_Mode) begin
   next_pcc = rg_sepcc_unpacked;
      end
`endif
      if (misa.c == 1'b0) next_pcc = maskAddr(next_pcc, signExtend(3'b100));
      return tuple3 (
`ifdef ISA_CHERI
                    next_pcc,
`else
                    next_pc,
`endif
                              to_priv, new_mstatus);
   endmethod

   // Read MINSTRET
   method Bit #(64) read_csr_minstret;
      return rg_minstret;
   endmethod

   // Increment MINSTRET
   method Action csr_minstret_incr;
      pw_minstret_incr.send;
   endmethod

   // Read MCYCLE
   method Bit #(64) read_csr_mcycle;
      return rg_mcycle;
   endmethod

   // Read MTIME
   method Bit #(64) read_csr_mtime;
      // We use mcycle as a proxy for time
      return rg_mcycle;
   endmethod

`ifdef ISA_CHERI
   // Access permission
   method AccessPerms access_permitted_scr (Priv_Mode  priv, SCR_Addr  scr_addr,  Bool read_not_write);
      return fv_access_permitted_scr (priv, scr_addr, read_not_write);
   endmethod
`endif

   // Access permission
   method AccessPerms access_permitted_1 (Priv_Mode  priv, CSR_Addr  csr_addr,  Bool read_not_write);
      return fv_access_permitted (priv, csr_addr, read_not_write);
   endmethod

   method AccessPerms access_permitted_2 (Priv_Mode  priv, CSR_Addr  csr_addr,  Bool read_not_write);
      return fv_access_permitted (priv, csr_addr, read_not_write);
   endmethod

   // Fault on reading counters?
   method Bool csr_counter_read_fault (Priv_Mode  priv, CSR_Addr  csr_addr);
      return (   ((priv == s_Priv_Mode) || (priv == u_Priv_Mode))
	      && (   ((csr_addr == csr_addr_cycle)   && (rg_mcounteren.cy == 0))
		  || ((csr_addr == csr_addr_time)    && (rg_mcounteren.tm == 0))
		  || ((csr_addr == csr_addr_instret) && (rg_mcounteren.ir == 0))
		  || ((csr_addr_hpmcounter3  <= csr_addr) && (csr_addr <= csr_addr_hpmcounter31))
`ifdef RV32
		  || ((csr_addr_hpmcounter3h <= csr_addr) && (csr_addr <= csr_addr_hpmcounter31h))
`endif
		  ));
   endmethod

   // Read MIP
   method WordXL csr_mip_read;
      return csr_mip.mv_read;
   endmethod

   // Interrupts
   method Action m_external_interrupt_req (Bool set_not_clear);
      csr_mip.m_external_interrupt_req  (set_not_clear);
      if (cfg_verbosity > 1)
	 $display ("%0d: CSR_RegFile: m_external_interrupt_req: %x", rg_mcycle, set_not_clear);
   endmethod

   method Action s_external_interrupt_req (Bool set_not_clear);
      csr_mip.s_external_interrupt_req  (set_not_clear);
      if (cfg_verbosity > 1)
	 $display ("%0d: CSR_RegFile: s_external_interrupt_req: %x", rg_mcycle, set_not_clear);
   endmethod

   method Action timer_interrupt_req (Bool set_not_clear);
      csr_mip.timer_interrupt_req  (set_not_clear);
      if (cfg_verbosity > 1)
	 $display ("%0d: CSR_RegFile: timer_interrupt_req: %x", rg_mcycle, set_not_clear);
   endmethod

   method Action software_interrupt_req (Bool set_not_clear);
      csr_mip.software_interrupt_req (set_not_clear);
      if (cfg_verbosity > 1)
	 $display ("%0d: CSR_RegFile: software_interrupt_req: %x", rg_mcycle, set_not_clear);
   endmethod

   method Maybe #(Exc_Code) interrupt_pending (Priv_Mode cur_priv);
      return fv_interrupt_pending (misa,
				   csr_mstatus.mv_read,
				   csr_mip.mv_read,
				   csr_mie.mv_read,
				   rg_mideleg,
				   sideleg,
				   cur_priv);
   endmethod

   // WFI ignores mstatus ies and ideleg regs
   method Bool wfi_resume;
      WordXL mip = csr_mip.mv_read;
      WordXL mie = csr_mie.mv_read;
      return ((mip & mie) != 0);
   endmethod

   // ----------------
   // Non-maskable interrupts

   method Action nmi_req (Bool set_not_clear);
      rg_nmi <= set_not_clear;
   endmethod

   method Bool nmi_pending;
      return rg_nmi;
   endmethod

   // ----------------
   // Methods when Debug Module is present

`ifdef INCLUDE_GDB_CONTROL
   // Read dpcc
   method CapPipe read_dpcc ();
      return rg_dpcc;
   endmethod

   // Update dpcc
   method Action write_dpcc (CapPipe pcc);
      rg_dpcc <= pcc;
   endmethod

   // Break should enter Debug Mode
   method Bool dcsr_break_enters_debug (Priv_Mode cur_priv);
      return case (cur_priv)
		m_Priv_Mode: (rg_dcsr [15] == 1'b1);
		s_Priv_Mode: (rg_dcsr [13] == 1'b1);
		u_Priv_Mode: (rg_dcsr [12] == 1'b1);
	     endcase;
   endmethod

   // Read dcsr.step
   method Bool read_dcsr_step ();
      return unpack (rg_dcsr [2]);
   endmethod

   // Update 'cause' and 'priv' in DCSR
   method Action write_dcsr_cause_priv (DCSR_Cause  cause, Priv_Mode  priv);
      Bit #(3) b3 = pack (cause);
      rg_dcsr <= { rg_dcsr [31:9], b3, rg_dcsr [5:2], priv };
   endmethod

`endif

   // ----------------
   // Debugging this module

   method Action debug;
      $display ("mstatus = 0x%0h", csr_mstatus.mv_read);
`ifdef ISA_PRIV_S
      $display ("sstatus = 0x%0h", csr_mstatus.mv_sstatus_read);
`endif
      $display ("mip     = 0x%0h", csr_mip.mv_read);
`ifdef ISA_PRIV_S
      $display ("sip     = 0x%0h", csr_mip.mv_sip_read);
`endif
      $display ("mie     = 0x%0h", csr_mie.mv_read);
`ifdef ISA_PRIV_S
      $display ("sie     = 0x%0h", csr_mie.mv_sie_read);
`endif
   endmethod      
endmodule

// ================================================================

endpackage<|MERGE_RESOLUTION|>--- conflicted
+++ resolved
@@ -21,13 +21,10 @@
 // ================================================================
 // Exports
 
-<<<<<<< HEAD
-export  CSR_RegFile_IFC (..),  mkCSR_RegFile, AccessPerms (..);
-=======
 export  CSR_Write_Result (..);
+export  AccessPerms (..);
 export  CSR_RegFile_IFC (..);
 export  mkCSR_RegFile;
->>>>>>> 954865e2
 
 // ================================================================
 // BSV library imports
@@ -1021,19 +1018,13 @@
 				       new_csr_value <- csr_mie.mav_sie_write (misa, wordxl);
 				    end
 	       csr_addr_stvec:      begin
-<<<<<<< HEAD
-				       let stvec = word_to_mtvec (wordxl);
-				       result    = mtvec_to_word (stvec);
-`ifdef ISA_CHERI
-               rg_stcc <= cast(update_scr_via_csr(rg_stcc_unpacked, result));
-`else
-				       rg_stvec <= stvec;
-`endif
-=======
-				       let mtvec     = word_to_mtvec (wordxl);
-				       new_csr_value = mtvec_to_word (mtvec);
-				       rg_stvec     <= mtvec;
->>>>>>> 954865e2
+				       let stvec     = word_to_mtvec (wordxl);
+				       new_csr_value = mtvec_to_word (stvec);
+`ifdef ISA_CHERI
+				       rg_stcc      <= cast(update_scr_via_csr(rg_stcc_unpacked, new_csr_value));
+`else
+				       rg_stvec     <= stvec;
+`endif
 				    end
 	       csr_addr_scounteren: new_csr_value = 0;    // Hardwired to zero
 
@@ -1047,15 +1038,11 @@
 `else
 				       new_csr_value = (wordxl & (~ 3));    // sepc [1:0] always zero
 `endif
-<<<<<<< HEAD
-`ifdef ISA_CHERI
-               rg_sepcc <= cast(update_scr_via_csr(rg_sepcc_unpacked, result));
-`else
-				       rg_sepc <= result;
-`endif
-=======
+`ifdef ISA_CHERI
+				       rg_sepcc     <= cast(update_scr_via_csr(rg_sepcc_unpacked, new_csr_value));
+`else
 				       rg_sepc      <= new_csr_value;
->>>>>>> 954865e2
+`endif
 				    end
 	       csr_addr_scause:     begin
 				       let mcause    = word_to_mcause (wordxl);
@@ -1074,13 +1061,8 @@
 				       rg_satp      <= new_csr_value;
 				    end
 	       csr_addr_medeleg:    begin
-<<<<<<< HEAD
-				       result      = (wordxl & 'h_1000B3FF);  // 16 bits relevant and some are 0, plus CHERI exception at bit 28
-				       rg_medeleg <= truncate (result);
-=======
-				       new_csr_value = (wordxl & 'h_B3FF);  // 16 bits relevant and some are 0
+				       new_csr_value = (wordxl & 'h_1000B3FF);  // 16 bits relevant and some are 0, plus CHERI exception at bit 28
 				       rg_medeleg   <= truncate (new_csr_value);
->>>>>>> 954865e2
 				    end
 	       csr_addr_mideleg:    begin
 				       new_csr_value = (wordxl & 'h_0FFF);  // 12 bits relevant
@@ -1103,19 +1085,13 @@
 				       new_csr_value <- csr_mie.mav_write (misa, wordxl);
 				    end
 	       csr_addr_mtvec:      begin
-<<<<<<< HEAD
-				       let mtvec = word_to_mtvec (wordxl);
-				       result    = mtvec_to_word (mtvec);
-`ifdef ISA_CHERI
-               rg_mtcc <= cast(update_scr_via_csr(rg_mtcc_unpacked, result));
-`else
-				       rg_mtvec <= mtvec;
-`endif
-=======
 				       let mtvec     = word_to_mtvec (wordxl);
 				       new_csr_value = mtvec_to_word (mtvec);
+`ifdef ISA_CHERI
+				       rg_mtcc      <= cast(update_scr_via_csr(rg_mtcc_unpacked, new_csr_value));
+`else
 				       rg_mtvec     <= mtvec;
->>>>>>> 954865e2
+`endif
 				    end
 	       csr_addr_mcounteren: begin
 				       let mcounteren = word_to_mcounteren(wordxl);
@@ -1132,15 +1108,11 @@
 `else
 				       new_csr_value = (wordxl & (~ 3));    // mepc [1:0] always zero
 `endif
-<<<<<<< HEAD
-`ifdef ISA_CHERI
-               rg_mepcc <= cast(update_scr_via_csr(rg_mepcc_unpacked, result));
-`else
-				       rg_mepc <= result;
-`endif
-=======
+`ifdef ISA_CHERI
+				       rg_mepcc     <= cast(update_scr_via_csr(rg_mepcc_unpacked, new_csr_value));
+`else
 				       rg_mepc      <= new_csr_value;
->>>>>>> 954865e2
+`endif
 				    end
 	       csr_addr_mcause:     begin
 				       let mcause    = word_to_mcause (wordxl);
@@ -1243,13 +1215,8 @@
 				       rg_dcsr      <= new_dcsr;
 				    end
 	       csr_addr_dpc:        begin
-<<<<<<< HEAD
-				       result  = wordxl;
-				       rg_dpcc <= setOffset(rg_dpcc, result).value; //TODO unrepresentable?
-=======
 				       new_csr_value = wordxl;
-				       rg_dpc       <= new_csr_value;
->>>>>>> 954865e2
+				       rg_dpcc      <= setOffset(rg_dpcc, new_csr_value).value; //TODO unrepresentable?
 				    end
 	       csr_addr_dscratch0:  begin
 				       new_csr_value = wordxl;
@@ -1673,36 +1640,29 @@
    endmethod: csr_trap_actions
 
    // CSR RET actions (return from exception)
-<<<<<<< HEAD
-   method ActionValue #(Tuple3#(
-`ifdef ISA_CHERI
-                                CapPipe,
-`else
-                                Addr,
-`endif
-                                      Priv_Mode, Word)) csr_ret_actions (Priv_Mode from_priv);
-      match { .new_mstatus, .to_priv } = fv_new_mstatus_on_ret (misa, csr_mstatus.fv_read, from_priv);
-      csr_mstatus.fa_write (misa, new_mstatus);
-      CapPipe next_pcc = rg_mepcc_unpacked;
-=======
-   method ActionValue #(Tuple3 #(Addr, Priv_Mode, Word)) csr_ret_actions (Priv_Mode from_priv);
+   method ActionValue #(Tuple3 #(
+`ifdef ISA_CHERI
+				 CapPipe,
+`else
+				 Addr,
+`endif
+				 Priv_Mode, Word)) csr_ret_actions (Priv_Mode from_priv);
       match { .new_mstatus, .to_priv } = fv_new_mstatus_on_ret (misa, csr_mstatus.mv_read, from_priv);
       csr_mstatus.ma_write (misa, new_mstatus);
-      WordXL next_pc = rg_mepc;
->>>>>>> 954865e2
+      CapPipe next_pcc = rg_mepcc_unpacked;
 `ifdef ISA_PRIV_S
-      if (from_priv != m_Priv_Mode) begin
-   next_pcc = rg_sepcc_unpacked;
-      end
-`endif
-      if (misa.c == 1'b0) next_pcc = maskAddr(next_pcc, signExtend(3'b100));
+      if (from_priv != m_Priv_Mode)
+	 next_pcc = rg_sepcc_unpacked;
+`endif
+      if (misa.c == 1'b0)
+	 next_pcc = maskAddr(next_pcc, signExtend(3'b100));
       return tuple3 (
 `ifdef ISA_CHERI
-                    next_pcc,
-`else
-                    next_pc,
-`endif
-                              to_priv, new_mstatus);
+		     next_pcc,
+`else
+		     next_pc,
+`endif
+		     to_priv, new_mstatus);
    endmethod
 
    // Read MINSTRET
