// Copyright (c) 2016-2020 Bluespec, Inc. All Rights Reserved.

// Near_Mem_IFC encapsulates the MMU and L1 cache.
// It is 'near' the CPU (1-cycle access in common case).

// On the CPU side it directly services instruction fetches and DMem
// reads and writes.

// On the Fabric side it has two Master sub-interfaces.
// One master sub-interface is used for instruction-memory access.
// The other master sub-interface is used for data-memory and I/O access.

// It can have various implementations:
//  - As an almost empty pass-through to the fabric
//  - As a cache (unified or separate I- and D-)
//        Fabric-side Server interface is not used (no back door to caches)
//  - As a TCM (Tightly-Coupled Memory)
//        Fabric-side IMem Client is not used (all fabric traffic is data or I/O mem)

package Near_Mem_IFC;

// ================================================================
// BSV lib imports

import GetPut       :: *;
import ClientServer :: *;

// ----------------
// BSV additional libs

import Cur_Cycle :: *;

// ================================================================
// Project imports

import ISA_Decls :: *;

import MMU_Cache_Common :: *;
import AXI4             :: *;
import Fabric_Defs      :: *;
import Cache_Decls      :: *;

`ifdef INCLUDE_DMEM_SLAVE
import AXI4_Lite        :: *;
`endif

// ================================================================
// Near-Mem parameters (statically defined)

// Id of requestor for 'coherent DMA' port into (optional) L2 cache

typedef 6    Wd_Id_Dma;
typedef 64   Wd_Addr_Dma;
typedef 512  Wd_Data_Dma;
typedef 0    Wd_User_Dma;

// ================================================================
// This part of the interface is lifted out to surrounding modules.

`ifdef MEM_512b

typedef 16   Wd_Id_Mem;
typedef 64   Wd_Addr_Mem;
typedef 512  Wd_Data_Mem;
typedef 0    Wd_User_Mem;

`else

typedef Wd_Id    Wd_Id_Mem;
typedef Wd_Addr  Wd_Addr_Mem;
typedef Wd_Data  Wd_Data_Mem;
typedef Wd_User  Wd_User_Mem;

`endif

typedef AXI4_Master_IFC #(Wd_Id_Mem,
			  Wd_Addr_Mem,
			  Wd_Data_Mem,
			  Wd_User_Mem)  Near_Mem_Fabric_IFC;

// ================================================================

interface Near_Mem_IFC;
   // Reset
   interface Server #(Token, Token) server_reset;

   // ----------------
   // IMem

   // CPU side
   interface IMem_IFC  imem;

   // Fabric side
   interface AXI4_Master #( Wd_MId, Wd_Addr, Wd_Data
                          , Wd_AW_User, Wd_W_User, Wd_B_User
                          , Wd_AR_User, Wd_R_User) imem_master;

   // ----------------
   // DMem

   // CPU side
   interface DMem_IFC  dmem;

   // Fabric side
<<<<<<< HEAD
   interface AXI4_Master #( Wd_MId_2x3, Wd_Addr, Wd_Data
                          , Wd_AW_User, Wd_W_User, Wd_B_User
                          , Wd_AR_User, Wd_R_User) dmem_master;
=======
   interface Near_Mem_Fabric_IFC  mem_master;
>>>>>>> c6ca3eb5

   // ----------------------------------------------------------------
   // Optional AXI4-Lite DMem slave interface

`ifdef INCLUDE_DMEM_SLAVE
   interface AXI4_Lite_Slave_IFC #(Wd_Addr, Wd_Data, Wd_User) dmem_slave;
`endif

   // ----------------
   // Fences

   interface Server #(Token, Token) server_fence_i;

   interface Server #(Fence_Ordering, Token) server_fence;

`ifdef ISA_PRIV_S
   interface Server #(Token, Token) sfence_vma_server;
`endif

   // ----------------------------------------------------------------
   // Interface to 'coherent DMA' port of optional L2 cache

   interface AXI4_Slave_IFC #(Wd_Id_Dma, Wd_Addr_Dma, Wd_Data_Dma, Wd_User_Dma)  dma_server;

   // ----------------------------------------------------------------
   // Misc. control and status

   // ----------------
   // For ISA tests: watch memory writes to <tohost> addr

`ifdef WATCH_TOHOST
   method Action set_watch_tohost (Bool watch_tohost, Bit #(64) tohost_addr);
`endif

   // Inform core that DDR4 has been initialized and is ready to accept requests
   method Action ma_ddr4_ready;

   // Misc. status; 0 = running, no error
   (* always_ready *)
   method Bit #(8) mv_status;

endinterface

typedef TDiv#(Bits_per_CWord, CLEN) Cache_Cap_Tag_Width;
typedef Tuple2#(Bit#(Cache_Cap_Tag_Width), CWord) Cache_Entry;

// ================================================================
// Cache flush specs

Bit #(1) flush_to_invalid = 0;
Bit #(1) flush_to_clean   = 1;

// ================================================================
// IMem interface

interface IMem_IFC;
   // CPU side: IMem request
   (* always_ready *)
   method Action  req (Bit #(3) f3,
		       WordXL addr,
		       // The following  args for VM
		       Priv_Mode  priv,
		       Bit #(1)   sstatus_SUM,
		       Bit #(1)   mstatus_MXR,
		       WordXL     satp);    // { VM_Mode, ASID, PPN_for_page_table }
   (* always_ready *)  method Action commit;

   // CPU side: IMem response
   (* always_ready *)  method Bool     valid;
   (* always_ready *)  method Bool     is_i32_not_i16;
   (* always_ready *)  method WordXL   pc;
   (* always_ready *)  method Instr    instr;
   (* always_ready *)  method Bool     exc;
   (* always_ready *)  method Exc_Code exc_code;
   (* always_ready *)  method WordXL   tval;        // can be different from PC
endinterface

// ================================================================
// DMem interface

interface DMem_IFC;
   // CPU side: DMem request
   (* always_ready *)
   method Action  req (CacheOp op,
		       Bit #(3) f3,
               Bool is_unsigned,
`ifdef ISA_A
		       Bit #(5) amo_funct5,
`endif
		       Addr addr,
               Tuple2#(Bool, Bit #(128)) store_value,
		       // The following  args for VM
		       Priv_Mode  priv,
		       Bit #(1)   sstatus_SUM,
		       Bit #(1)   mstatus_MXR,
		       WordXL     satp);    // { VM_Mode, ASID, PPN_for_page_table }
   (* always_ready *)  method Action commit;

   // CPU side: DMem response
   (* always_ready *)  method Bool       valid;
   (* always_ready *)  method Tuple2#(Bool, Bit #(128))  word128;      // Load-value
   (* always_ready *)  method Bit #(128)  st_amo_val;  // Final store-value for ST, SC, AMO
   (* always_ready *)  method Bool       exc;
   (* always_ready *)  method Exc_Code   exc_code;
endinterface

// ================================================================
// Extract bytes from raw word read from near-mem.
// The bytes of interest are offset according to LSBs of addr.
// Arguments:
//  - a RISC-V LD/ST f3 value (encoding LB, LH, LW, LD, LBU, LHU, LWU)
//  - a byte-address
//  - a load-word (loaded from cache/mem)
// result:
//  - word with correct byte(s) shifted into LSBs and properly extended
function Tuple2#(Bool, Bit #(128)) fn_extract_and_extend_bytes (Bit #(3) f3, Bool is_unsigned, WordXL byte_addr, Cache_Entry word128_tagged);
   Bit #(64)  result_lo  = 0;
   Bit #(64)  result_hi  = 0;
   Bit #(4)  addr_lsbs = byte_addr [3:0];

   Bool tag = False;
   Bit #(128) word128 = tpl_2(word128_tagged);

   let u_s_extend = is_unsigned ? zeroExtend : signExtend;

   case (f3)
      0: case (addr_lsbs)
		'h0: result_lo = u_s_extend (word128 [ 7: 0]);
		'h1: result_lo = u_s_extend (word128 [15: 8]);
		'h2: result_lo = u_s_extend (word128 [23:16]);
		'h3: result_lo = u_s_extend (word128 [31:24]);
		'h4: result_lo = u_s_extend (word128 [39:32]);
		'h5: result_lo = u_s_extend (word128 [47:40]);
		'h6: result_lo = u_s_extend (word128 [55:48]);
		'h7: result_lo = u_s_extend (word128 [63:56]);
		'h8: result_lo = u_s_extend (word128 [71:64]);
		'h9: result_lo = u_s_extend (word128 [79:72]);
		'ha: result_lo = u_s_extend (word128 [87:80]);
		'hb: result_lo = u_s_extend (word128 [95:88]);
		'hc: result_lo = u_s_extend (word128 [103:96]);
		'hd: result_lo = u_s_extend (word128 [111:104]);
		'he: result_lo = u_s_extend (word128 [119:112]);
		'hf: result_lo = u_s_extend (word128 [127:120]);
	     endcase

      1: case (addr_lsbs)
		'h0: result_lo = u_s_extend (word128 [15: 0]);
		'h2: result_lo = u_s_extend (word128 [31:16]);
		'h4: result_lo = u_s_extend (word128 [47:32]);
		'h6: result_lo = u_s_extend (word128 [63:48]);
		'h8: result_lo = u_s_extend (word128 [79:64]);
		'ha: result_lo = u_s_extend (word128 [95:80]);
		'hc: result_lo = u_s_extend (word128 [111:96]);
		'he: result_lo = u_s_extend (word128 [127:112]);
	     endcase

      2: case (addr_lsbs)
		'h0: result_lo = u_s_extend (word128 [31: 0]);
		'h4: result_lo = u_s_extend (word128 [63:32]);
		'h8: result_lo = u_s_extend (word128 [95:64]);
		'hc: result_lo = u_s_extend (word128 [127:96]);
	     endcase

      3: case (addr_lsbs)
		'h0: begin
           result_lo = u_s_extend (word128 [63:0]);
`ifdef ISA_CHERI
           if (valueOf(CLEN) == 64) tag = tpl_1(word128_tagged)[0] == 1'b1;
`endif
         end
		'h8: begin
           result_lo = u_s_extend (word128 [127:64]);
`ifdef ISA_CHERI
           if (valueOf(CLEN) == 64) tag = tpl_1(word128_tagged)[1] == 1'b1;
`endif
         end
	     endcase

      4: begin
            result_lo = word128[63:0];
            result_hi = word128[127:64];
`ifdef ISA_CHERI
            tag = tpl_1(word128_tagged)[0] == 1'b1;
`endif
         end
   endcase
   return tuple2(tag, {result_hi, result_lo});
endfunction

// ================================================================
// Extract bytes from word read from fabric.
// The bytes of interest are already in the LSBs of 'word',
// they just have to be suitably extended.
// Arguments:
//  - a RISC-V LD/ST f3 value (encoding LB, LH, LW, LD, LBU, LHU, LWU)
//  - a byte-address
//  - a load-word (loaded from fabric)
// result:
//  - word with correct byte(s), properly extended.

function Bit #(64) fn_extend_bytes (Bit #(3) f3, Bit #(64) word64);
   Bit #(64) result = 0;
   case (f3)
      f3_LB:  result = signExtend (word64 [ 7: 0]);
      f3_LBU: result = zeroExtend (word64 [ 7: 0]);

      f3_LH:  result = signExtend (word64 [15: 0]);
      f3_LHU: result = zeroExtend (word64 [15: 0]);

      f3_LW:  result = signExtend (word64 [31: 0]);
      f3_LWU: result = zeroExtend (word64 [31: 0]);

      f3_LD:  result = word64;
   endcase

   return result;
endfunction

// ================================================================
// ALU for AMO ops.
// Returns the value to be stored back to mem.

`ifdef ISA_A
function Tuple2 #(Tuple2#(Bool, Bit #(128)),
		  Tuple2 #(Bool, Bit#(128))) fn_amo_op (
		                        Bit #(3)   funct3,    // encodes data size (.W or .D)
					Bit #(5)   funct5,    // encodes the AMO op
					WordXL     addr,      // lsbs indicate which 32b W in 64b D (.W)
					Cache_Entry ld_val,   // value loaded from mem
					Tuple2#(Bool, Bit #(128)) st_val);   // Value from CPU reg Rs2
   let extracted_q1 = fn_extract_and_extend_bytes(funct3, False, addr, ld_val);
   Bit #(128) q1    = tpl_2(extracted_q1);
   Bit #(128) q2    = tpl_2(st_val);
   Bit #(64) w1     = truncate(q1);
   Bit #(64) w2     = truncate(q2);
   Int #(64) i1     = unpack (w1);    // Signed, for signed ops
   Int #(64) i2     = unpack (w2);    // Signed, for signed ops
   if (funct3 == f3_AMO_W) begin
      w1 = zeroExtend (w1 [31:0]);
      w2 = zeroExtend (w2 [31:0]);
      i1 = unpack (signExtend (w1 [31:0]));
      i2 = unpack (signExtend (w2 [31:0]));
   end
   // new_st_val is new value to be stored back to mem (w1 op w2)
   Bit#(128) new_st_val_128;
   Bool new_st_tag = False;
   Bool old_ld_tag = False;
   if (funct3 == f3_AMO_CAP) begin
      new_st_val_128 = q2;
      new_st_tag = tpl_1(st_val);
      old_ld_tag = tpl_1 (extracted_q1);
   end else begin
     Bit #(64) new_st_val_64 = ?;
     case (funct5)
        f5_AMO_SWAP: new_st_val_64 = w2;
        f5_AMO_ADD:  new_st_val_64 = pack (i1 + i2);
        f5_AMO_XOR:  new_st_val_64 = w1 ^ w2;
        f5_AMO_AND:  new_st_val_64 = w1 & w2;
        f5_AMO_OR:   new_st_val_64 = w1 | w2;
        f5_AMO_MINU: new_st_val_64 = ((w1 < w2) ? w1 : w2);
        f5_AMO_MAXU: new_st_val_64 = ((w1 > w2) ? w1 : w2);
        f5_AMO_MIN:  new_st_val_64 = ((i1 < i2) ? w1 : w2);
        f5_AMO_MAX:  new_st_val_64 = ((i1 > i2) ? w1 : w2);
     endcase

     if (funct3 == f3_AMO_W)
       new_st_val_64 = zeroExtend (new_st_val_64 [31:0]);

     new_st_val_128 = zeroExtend(new_st_val_64);
   end

   return tuple2 (tuple2(old_ld_tag, q1),
                  tuple2(new_st_tag, zeroExtend(new_st_val_128)));
endfunction: fn_amo_op
`endif

// ================================================================

endpackage: Near_Mem_IFC<|MERGE_RESOLUTION|>--- conflicted
+++ resolved
@@ -49,34 +49,50 @@
 
 // Id of requestor for 'coherent DMA' port into (optional) L2 cache
 
-typedef 6    Wd_Id_Dma;
-typedef 64   Wd_Addr_Dma;
-typedef 512  Wd_Data_Dma;
-typedef 0    Wd_User_Dma;
+typedef 6   Wd_Id_Dma;
+typedef 64  Wd_Addr_Dma;
+typedef 512 Wd_Data_Dma;
+typedef 0   Wd_AW_User_Dma;
+typedef 0   Wd_W_User_Dma;
+typedef 0   Wd_B_User_Dma;
+typedef 0   Wd_AR_User_Dma;
+typedef 0   Wd_R_User_Dma;
 
 // ================================================================
 // This part of the interface is lifted out to surrounding modules.
 
 `ifdef MEM_512b
 
-typedef 16   Wd_Id_Mem;
-typedef 64   Wd_Addr_Mem;
-typedef 512  Wd_Data_Mem;
-typedef 0    Wd_User_Mem;
+typedef 16  Wd_Id_Mem;
+typedef 64  Wd_Addr_Mem;
+typedef 512 Wd_Data_Mem;
+typedef 0   Wd_AW_User_Mem;
+typedef 0   Wd_W_User_Mem;
+typedef 0   Wd_B_User_Mem;
+typedef 0   Wd_AR_User_Mem;
+typedef 0   Wd_R_User_Mem;
 
 `else
 
-typedef Wd_Id    Wd_Id_Mem;
-typedef Wd_Addr  Wd_Addr_Mem;
-typedef Wd_Data  Wd_Data_Mem;
-typedef Wd_User  Wd_User_Mem;
-
-`endif
-
-typedef AXI4_Master_IFC #(Wd_Id_Mem,
+typedef Wd_MId     Wd_Id_Mem;
+typedef Wd_Addr    Wd_Addr_Mem;
+typedef Wd_Data    Wd_Data_Mem;
+typedef Wd_AW_User Wd_AW_User_Mem;
+typedef Wd_W_User  Wd_W_User_Mem;
+typedef Wd_B_User  Wd_B_User_Mem;
+typedef Wd_AR_User Wd_AR_User_Mem;
+typedef Wd_R_User  Wd_R_User_Mem;
+
+`endif
+
+typedef AXI4_Master #(Wd_Id_Mem,
 			  Wd_Addr_Mem,
 			  Wd_Data_Mem,
-			  Wd_User_Mem)  Near_Mem_Fabric_IFC;
+			  Wd_AW_User_Mem,
+			  Wd_W_User_Mem,
+			  Wd_B_User_Mem,
+			  Wd_AR_User_Mem,
+			  Wd_R_User_Mem)  Near_Mem_Fabric_IFC;
 
 // ================================================================
 
@@ -102,13 +118,9 @@
    interface DMem_IFC  dmem;
 
    // Fabric side
-<<<<<<< HEAD
    interface AXI4_Master #( Wd_MId_2x3, Wd_Addr, Wd_Data
                           , Wd_AW_User, Wd_W_User, Wd_B_User
-                          , Wd_AR_User, Wd_R_User) dmem_master;
-=======
-   interface Near_Mem_Fabric_IFC  mem_master;
->>>>>>> c6ca3eb5
+                          , Wd_AR_User, Wd_R_User) mem_master;
 
    // ----------------------------------------------------------------
    // Optional AXI4-Lite DMem slave interface
@@ -131,7 +143,9 @@
    // ----------------------------------------------------------------
    // Interface to 'coherent DMA' port of optional L2 cache
 
-   interface AXI4_Slave_IFC #(Wd_Id_Dma, Wd_Addr_Dma, Wd_Data_Dma, Wd_User_Dma)  dma_server;
+   interface AXI4_Slave #( Wd_Id_Dma, Wd_Addr_Dma, Wd_Data_Dma
+                         , Wd_AW_User_Dma, Wd_W_User_Dma, Wd_B_User_Dma
+                         , Wd_AR_User_Dma, Wd_R_User_Dma)  dma_server;
 
    // ----------------------------------------------------------------
    // Misc. control and status
