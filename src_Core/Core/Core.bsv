// Copyright (c) 2018-2019 Bluespec, Inc. All Rights Reserved.

//-
// AXI (user fields) + CHERI modifications:
//     Copyright (c) 2019 Alexandre Joannou
//     Copyright (c) 2019 Peter Rugg
//     Copyright (c) 2019 Jonathan Woodruff
//     All rights reserved.
//
//     This software was developed by SRI International and the University of
//     Cambridge Computer Laboratory (Department of Computer Science and
//     Technology) under DARPA contract HR0011-18-C-0016 ("ECATS"), as part of the
//     DARPA SSITH research programme.
//-

package Core;

// ================================================================
// This package defines:
//     Core_IFC
//     mkCore #(Core_IFC)
//
// mkCore instantiates:
//     - mkCPU (the RISC-V CPU)
//     - mkNear_Mem_IO_AXI4
//     - mkPLIC_16_2_7
//     - mkTV_Encode          (Tandem-Verification logic, optional: INCLUDE_TANDEM_VERIF)
//     - mkDebug_Module       (RISC-V Debug Module, optional: INCLUDE_GDB_CONTROL)
// and connects them all up.

// ================================================================
// BSV library imports

import Vector        :: *;
import FIFOF         :: *;
import GetPut        :: *;
import ClientServer  :: *;
import Connectable   :: *;

// ----------------
// BSV additional libs

import Cur_Cycle  :: *;
import GetPut_Aux :: *;
import Routable   :: *;
import AXI4       :: *;
`ifdef ISA_CHERI
import TagControllerAXI :: *;
`endif

// ================================================================
// Project imports

// Main fabric
import Fabric_Defs  :: *;    // for Wd_Id, Wd_Addr, Wd_Data...
import SoC_Map      :: *;

`ifdef INCLUDE_GDB_CONTROL
import Debug_Module     :: *;
`endif

import Core_IFC          :: *;
import CPU_IFC           :: *;
import CPU               :: *;

import Fabric_2x3        :: *;

import Near_Mem_IO_AXI4  :: *;
import PLIC              :: *;
import PLIC_16_2_7       :: *;

`ifdef INCLUDE_TANDEM_VERIF
import TV_Info   :: *;
import TV_Encode :: *;
`endif

// TV_Taps needed when both GDB_CONTROL and TANDEM_VERIF are present
`ifdef INCLUDE_GDB_CONTROL
import TV_Taps :: *;
`endif

// ================================================================
// The Core module

(* synthesize *)
module mkCore (Core_IFC #(N_External_Interrupt_Sources));

   // ================================================================
   // STATE

   // System address map
   SoC_Map_IFC  soc_map  <- mkSoC_Map;

   // The CPU
   CPU_IFC  cpu <- mkCPU;
   let cpu_imem <- fromAXI4_Master_Synth(cpu.imem_master);
   let cpu_imem_ug <- toUnguarded_AXI4_Master(cpu_imem);

`ifdef ISA_CHERI
   // AXI4 tagController
   let tagController <- mkTagControllerAXI;
`else
   let shim <- mkAXI4Shim;
   let ug_shim <- toUnguarded_AXI4_Master(extendIDFields(shim.master, 1'b0));
`endif

   // Near_Mem_IO
   Near_Mem_IO_AXI4_IFC  near_mem_io <- mkNear_Mem_IO_AXI4;

`ifdef DETERMINISTIC_TIMING
   (*no_implicit_conditions, fire_when_enabled*)
   rule rl_connect_minstret;
     near_mem_io.give_minstret(cpu.take_minstret);
   endrule
`endif

   // PLIC (Platform-Level Interrupt Controller)
   PLIC_IFC_16_2_7  plic <- mkPLIC_16_2_7;

   // Reset requests from SoC and responses to SoC
   // 'Bool' is 'running' state
   FIFOF #(Bool) f_reset_reqs <- mkFIFOF;
   FIFOF #(Bool) f_reset_rsps <- mkFIFOF;

`ifdef INCLUDE_TANDEM_VERIF
   // The TV encoder transforms Trace_Data structures produced by the CPU and DM
   // into encoded byte vectors for transmission to the Tandem Verifier
   TV_Encode_IFC tv_encode <- mkTV_Encode;
`endif

`ifdef INCLUDE_GDB_CONTROL
   // Debug Module
   Debug_Module_IFC  debug_module <- mkDebug_Module;
`endif

   // ================================================================
   // RESET
   // There are two sources of reset requests to the CPU: externally
   // from the SoC and, optionally, the DM.  When both requestors are
   // present (i.e., DM is present), we merge the reset requests into
   // the CPU, and we remember which one was the requestor in
   // f_reset_requestor, so that we know whome to respond to.

   Bit #(1) reset_requestor_dm  = 0;
   Bit #(1) reset_requestor_soc = 1;
`ifdef INCLUDE_GDB_CONTROL
   FIFOF #(Bit #(1)) f_reset_requestor <- mkFIFOF;
`endif

   PulseWire soc_reset_fired <- mkPulseWire();
   // Reset-hart0 request from SoC
   rule rl_cpu_hart0_reset_from_soc_start;
      let running <- pop (f_reset_reqs);

      cpu.hart0_server_reset.request.put (running);    // CPU
      near_mem_io.server_reset.request.put (?);        // Near_Mem_IO
      plic.server_reset.request.put (?);               // PLIC
`ifdef ISA_CHERI
      //tagController.clear(); XXX Temporarily do not clear the tag cache to avoid hanging on pending transactions
`else
      shim.clear();
`endif

      soc_reset_fired.send();
`ifdef INCLUDE_GDB_CONTROL
      // Remember the requestor, so we can respond to it
      f_reset_requestor.enq (reset_requestor_soc);
`endif
      $display ("%0d: Core.rl_cpu_hart0_reset_from_soc_start", cur_cycle);
   endrule

`ifdef INCLUDE_GDB_CONTROL
   // Reset-hart0 from Debug Module
   rule rl_cpu_hart0_reset_from_dm_start if (!soc_reset_fired);
      let running <- debug_module.hart0_reset_client.request.get;

      cpu.hart0_server_reset.request.put (running);    // CPU
      near_mem_io.server_reset.request.put (?);        // Near_Mem_IO
      plic.server_reset.request.put (?);               // PLIC

      // Remember the requestor, so we can respond to it
      f_reset_requestor.enq (reset_requestor_dm);
      $display ("%0d: Core.rl_cpu_hart0_reset_from_dm_start", cur_cycle);
   endrule
`endif

   rule rl_cpu_hart0_reset_complete;
      let running <- cpu.hart0_server_reset.response.get;      // CPU
      let rsp2    <- near_mem_io.server_reset.response.get;    // Near_Mem_IO
      let rsp3    <- plic.server_reset.response.get;           // PLIC

      near_mem_io.set_addr_map (rangeBase(soc_map.m_near_mem_io_addr_range),
			        rangeTop(soc_map.m_near_mem_io_addr_range));

      plic.set_addr_map (rangeBase(soc_map.m_plic_addr_range),
			 rangeTop(soc_map.m_plic_addr_range));

      Bit #(1) requestor = reset_requestor_soc;
`ifdef INCLUDE_GDB_CONTROL
      requestor <- pop (f_reset_requestor);
      if (requestor == reset_requestor_dm)
	 debug_module.hart0_reset_client.response.put (running);
`endif
      if (requestor == reset_requestor_soc)
	 f_reset_rsps.enq (running);

      $display ("%0d: Core.rl_cpu_hart0_reset_complete", cur_cycle);
   endrule

   // ================================================================
   // Direct DM-to-CPU connections

`ifdef INCLUDE_GDB_CONTROL
   // DM to CPU connections for run-control and other misc requests
   mkConnection (debug_module.hart0_client_run_halt, cpu.hart0_server_run_halt);
   mkConnection (debug_module.hart0_get_other_req,   cpu.hart0_put_other_req);
`endif

   // ================================================================
   // Other CPU/DM/TV connections
   // (depends on whether DM, TV or both are present)

`ifdef INCLUDE_GDB_CONTROL

`ifdef INCLUDE_TANDEM_VERIF
   // Create a tap for DM's memory-writes to the bus, and merge-in the trace data.
   DM_Mem_Tap_IFC dm_mem_tap <- mkDM_Mem_Tap;
   mkConnection (debug_module.master, dm_mem_tap.slave);
   let dm_master_local = dm_mem_tap.master;
`else
   let dm_master_local = debug_module.master;
`endif

`ifdef INCLUDE_TANDEM_VERIF
   // BEGIN SECTION: GDB and TV
   // ----------------------------------------------------------------
   // DM and TV both present. We instantiate 'taps' into connections
   // where the DM writes CPU GPRs, CPU FPRs, CPU CSRs, and main memory,
   // in order to produce corresponding writes for the Tandem Verifier.
   // Then, we merge the Trace_Data from these three taps with the
   // Trace_Data produced by the CPU.

   FIFOF #(Trace_Data) f_trace_data_merged <- mkFIFOF;

   // Connect merged trace data to trace encoder
   mkConnection (toGet (f_trace_data_merged), tv_encode.trace_data_in);

   // Merge-in CPU's trace data.
   // This is equivalent to:  mkConnection (cpu.trace_data_out, toPut (f_trace_data_merged))
   // but using a rule allows us to name it in scheduling attributes.
   rule merge_cpu_trace_data;
      let tmp <- cpu.trace_data_out.get;
      f_trace_data_merged.enq (tmp);
   endrule

   rule merge_dm_mem_trace_data;
      let tmp <- dm_mem_tap.trace_data_out.get;
      f_trace_data_merged.enq (tmp);
   endrule

   // Create a tap for DM's GPR writes to the CPU, and merge-in the trace data.
   DM_GPR_Tap_IFC  dm_gpr_tap_ifc <- mkDM_GPR_Tap;
   mkConnection (debug_module.hart0_gpr_mem_client, dm_gpr_tap_ifc.server);
   mkConnection (dm_gpr_tap_ifc.client, cpu.hart0_gpr_mem_server);

   rule merge_dm_gpr_trace_data;
      let tmp <- dm_gpr_tap_ifc.trace_data_out.get;
      f_trace_data_merged.enq (tmp);
   endrule

`ifdef ISA_F_OR_D
   // Create a tap for DM's FPR writes to the CPU, and merge-in the trace data.
   DM_FPR_Tap_IFC  dm_fpr_tap_ifc <- mkDM_FPR_Tap;
   mkConnection (debug_module.hart0_fpr_mem_client, dm_fpr_tap_ifc.server);
   mkConnection (dm_fpr_tap_ifc.client, cpu.hart0_fpr_mem_server);

   rule merge_dm_fpr_trace_data;
      let tmp <- dm_fpr_tap_ifc.trace_data_out.get;
      f_trace_data_merged.enq (tmp);
   endrule
`endif
   // for ifdef ISA_F_OR_D

   // Create a tap for DM's CSR writes, and merge-in the trace data.
   DM_CSR_Tap_IFC  dm_csr_tap <- mkDM_CSR_Tap;
   mkConnection(debug_module.hart0_csr_mem_client, dm_csr_tap.server);
   mkConnection(dm_csr_tap.client, cpu.hart0_csr_mem_server);

`ifdef ISA_F_OR_D
   (* descending_urgency = "merge_dm_fpr_trace_data, merge_dm_gpr_trace_data" *)
`endif
   (* descending_urgency = "merge_dm_gpr_trace_data, merge_dm_csr_trace_data" *)
   (* descending_urgency = "merge_dm_csr_trace_data, merge_dm_mem_trace_data" *)
   (* descending_urgency = "merge_dm_mem_trace_data, merge_cpu_trace_data"    *)
   rule merge_dm_csr_trace_data;
      let tmp <- dm_csr_tap.trace_data_out.get;
      f_trace_data_merged.enq(tmp);
   endrule

   // END SECTION: GDB and TV
`else
   // for ifdef INCLUDE_TANDEM_VERIF
   // ----------------------------------------------------------------
   // BEGIN SECTION: GDB and no TV

   // Connect DM's GPR interface directly to CPU
   mkConnection (debug_module.hart0_gpr_mem_client, cpu.hart0_gpr_mem_server);

`ifdef ISA_F_OR_D
   // Connect DM's FPR interface directly to CPU
   mkConnection (debug_module.hart0_fpr_mem_client, cpu.hart0_fpr_mem_server);
`endif

   // Connect DM's CSR interface directly to CPU
   mkConnection (debug_module.hart0_csr_mem_client, cpu.hart0_csr_mem_server);

   // END SECTION: GDB and no TV
`endif
   // for ifdef INCLUDE_TANDEM_VERIF

`else
   // for ifdef INCLUDE_GDB_CONTROL
   // BEGIN SECTION: no GDB

   // No DM, so 'DM bus master' is dummy
   let dm_master_local = culDeSac;

`ifdef INCLUDE_TANDEM_VERIF
   // ----------------------------------------------------------------
   // BEGIN SECTION: no GDB, TV

   // Connect CPU's TV out directly to TV encoder
   mkConnection (cpu.trace_data_out, tv_encode.trace_data_in);
   // END SECTION: no GDB, TV
`endif
`endif
   // for ifdef INCLUDE_GDB_CONTROL

   // ================================================================
   // Connect the local 2x3 fabric

   // Masters on the local 2x3 fabric
   Vector#(Num_Masters_2x3,
           AXI4_Master_Synth #(Wd_MId_2x3, Wd_Addr, Wd_Data,
                               Wd_AW_User, Wd_W_User, Wd_B_User,
                               Wd_AR_User, Wd_R_User))
                               master_vector = newVector;
   master_vector[cpu_dmem_master_num]         = cpu.dmem_master;
   master_vector[debug_module_sba_master_num] = dm_master_local;

   // Slaves on the local 2x3 fabric
   // default slave is forwarded out directly to the Core interface
   Vector#(Num_Slaves_2x3,
           AXI4_Slave_Synth #(Wd_SId_2x3, Wd_Addr, Wd_Data,
                              Wd_AW_User, Wd_W_User, Wd_B_User,
                              Wd_AR_User, Wd_R_User))
                              slave_vector = newVector;
`ifdef ISA_CHERI
   slave_vector[default_slave_num]     = toAXI4_Slave_Synth(tagController.slave);
`else
   slave_vector[default_slave_num]     = toAXI4_Slave_Synth(shim.slave);
`endif
   slave_vector[near_mem_io_slave_num] = near_mem_io.axi4_slave;
   slave_vector[plic_slave_num]        = plic.axi4_slave;

   function Vector#(Num_Slaves_2x3, Bool) route_2x3 (Bit#(Wd_Addr) addr);
      Vector#(Num_Slaves_2x3, Bool) res = replicate(False);
      if (inRange(soc_map.m_near_mem_io_addr_range, addr))
        res[near_mem_io_slave_num] = True;
      else if (inRange(soc_map.m_plic_addr_range, addr))
        res[plic_slave_num] = True;
      else
        res[default_slave_num] = True;
      Bit #(24) topBits = truncateLSB(addr); //XXX TODO Tag controller masks to 40 bits
      if (topBits != 0) res = replicate(False);
      return res;
   endfunction

   mkAXI4Bus_Synth (route_2x3, master_vector, slave_vector);

   // ================================================================
   // Connect interrupt lines from near_mem_io and PLIC to CPU

   rule rl_relay_sw_interrupts;    // from Near_Mem_IO (CLINT)
      Bool x <- near_mem_io.get_sw_interrupt_req.get;
      cpu.software_interrupt_req (x);
      // $display ("%0d: Core.rl_relay_sw_interrupts: relaying: %d", cur_cycle, pack (x));
   endrule

   rule rl_relay_timer_interrupts;    // from Near_Mem_IO (CLINT)
      Bool x <- near_mem_io.get_timer_interrupt_req.get;
      cpu.timer_interrupt_req (x);

      // $display ("%0d: Core.rl_relay_timer_interrupts: relaying: %d", cur_cycle, pack (x));
   endrule

   rule rl_relay_external_interrupts;    // from PLIC
      Bool meip = plic.v_targets [0].m_eip;
      cpu.m_external_interrupt_req (meip);

      Bool seip = plic.v_targets [1].m_eip;
      cpu.s_external_interrupt_req (seip);

      // $display ("%0d: Core.rl_relay_external_interrupts: relaying: %d", cur_cycle, pack (x));
   endrule

   // ================================================================
   // INTERFACE

   // ----------------------------------------------------------------
   // Debugging: set core's verbosity

   method Action  set_verbosity (Bit #(4)  verbosity, Bit #(64)  logdelay);
      cpu.set_verbosity (verbosity, logdelay);
   endmethod

   // ----------------------------------------------------------------
   // Soft reset

   interface Server  cpu_reset_server = toGPServer (f_reset_reqs, f_reset_rsps);

   // ----------------------------------------------------------------
   // AXI4 Fabric interfaces

   // IMem to Fabric master interface
   interface cpu_imem_master = toAXI4_Master_Synth(extendIDFields(zeroMasterUserFields(cpu_imem_ug), 0));

   // DMem to Fabric master interface
`ifdef ISA_CHERI
   interface cpu_dmem_master = toAXI4_Master_Synth(tagController.master);
`else
   interface cpu_dmem_master = toAXI4_Master_Synth(ug_shim);
`endif

   // ----------------------------------------------------------------
   // External interrupt sources

   interface core_external_interrupt_sources = plic.v_sources;

   // ----------------------------------------------------------------
   // Non-maskable interrupt request

   method Action nmi_req (Bool set_not_clear);
      cpu.nmi_req (set_not_clear);
   endmethod

   // ----------------------------------------------------------------
   // Optional TV interface

`ifdef INCLUDE_TANDEM_VERIF
   interface Get tv_verifier_info_get;
      method ActionValue #(Info_CPU_to_Verifier) get();
         match { .n, .v } <- tv_encode.tv_vb_out.get;
         return (Info_CPU_to_Verifier { num_bytes: n, vec_bytes: v });
      endmethod
   endinterface
`endif

`ifdef RVFI_DII
   interface Flute_RVFI_DII_Server rvfi_dii_server = cpu.rvfi_dii_server;
`endif

   // ----------------------------------------------------------------
   // Optional DM interfaces

`ifdef INCLUDE_GDB_CONTROL
   // ----------------
   // DMI (Debug Module Interface) facing remote debugger

   interface DMI  dm_dmi = debug_module.dmi;

   // ----------------
   // Facing Platform

   // Non-Debug-Module Reset (reset all except DM)
   interface Client ndm_reset_client = debug_module.ndm_reset_client;
`endif

endmodule: mkCore

<<<<<<< HEAD
// ================================================================
// 2x3 Fabric for this Core
// Masters: CPU DMem, Debug Module System Bus Access, External access

// ----------------
// Fabric port numbers for masters

Master_Num_2x3  cpu_dmem_master_num         = 0;
Master_Num_2x3  debug_module_sba_master_num = 1;

// ----------------
// Fabric port numbers for slaves

Slave_Num_2x3  default_slave_num     = 0;
Slave_Num_2x3  near_mem_io_slave_num = 1;
Slave_Num_2x3  plic_slave_num        = 2;

// ================================================================

=======
>>>>>>> aa19d0d5
endpackage<|MERGE_RESOLUTION|>--- conflicted
+++ resolved
@@ -63,8 +63,6 @@
 import CPU_IFC           :: *;
 import CPU               :: *;
 
-import Fabric_2x3        :: *;
-
 import Near_Mem_IO_AXI4  :: *;
 import PLIC              :: *;
 import PLIC_16_2_7       :: *;
@@ -478,7 +476,6 @@
 
 endmodule: mkCore
 
-<<<<<<< HEAD
 // ================================================================
 // 2x3 Fabric for this Core
 // Masters: CPU DMem, Debug Module System Bus Access, External access
@@ -498,6 +495,4 @@
 
 // ================================================================
 
-=======
->>>>>>> aa19d0d5
 endpackage