--- conflicted
+++ resolved
@@ -115,14 +115,8 @@
 	 default: dynamicAssert(False, "mkDM_Mem_Tap: unsupported byte enables");
       endcase
       paddr = zeroExtend (wr_addr.awaddr);
-<<<<<<< HEAD
-      stval = zeroExtend (wr_data.wdata);
-`endif
-      Trace_Data td = mkTrace_MEM_WRITE (f3_SIZE_W, truncate (stval), paddr);
-=======
       stval = ((zeroExtend (wr_data.wdata) >> sh) & mask);
       Trace_Data td = mkTrace_MEM_WRITE (sz, truncate (stval), paddr);
->>>>>>> aa19d0d5
       f_trace_data.enq (td);
    endrule
 
