// Copyright (c) 2018-2020 Bluespec, Inc. All Rights Reserved

//-
// AXI (user fields) + CHERI modifications:
//     Copyright (c) 2019 Alexandre Joannou
//     Copyright (c) 2019 Peter Rugg
//     Copyright (c) 2019 Jonathan Woodruff
//     All rights reserved.
//
//     This software was developed by SRI International and the University of
//     Cambridge Computer Laboratory (Department of Computer Science and
//     Technology) under DARPA contract HR0011-18-C-0016 ("ECATS"), as part of the
//     DARPA SSITH research programme.
//-

package Fabric_Defs;

// ================================================================
// Defines key parameters of the AXI4/AXI4-Lite system interconnect
// fabric to which the core connects, such as address bus width, data
// bus width, etc.

// ***** WARNING! WARNING! WARNING! *****

// During system integration, these parameters should be checked to be
// identical to the system interconnect settings.  Strong
// type-checking (EXACT match on bus widths) will do this; but some
// languages/tools may silently ignore mismatched widths.

// ================================================================

import AXI4 :: *;
import ISA_Decls :: *;

// ================================================================
// Core local Fabric parameters

typedef 2  Num_Masters_2x3;
typedef 3  Num_Slaves_2x3;

typedef Bit#(TLog #(Num_Masters_2x3))  Master_Num_2x3;
typedef Bit#(TLog #(Num_Slaves_2x3))  Slave_Num_2x3;

// ----------------
// Width of fabric 'Id' buses
typedef 4 Wd_MId_2x3;
typedef TAdd#(Wd_MId_2x3, TLog#(Num_Masters_2x3)) Wd_SId_2x3;
typedef Wd_SId_2x3 Wd_MId;

// ----------------
// Width of fabric 'addr' buses
`ifdef FABRIC64
typedef 64   Wd_Addr;
`endif

`ifdef FABRIC32
typedef 32   Wd_Addr;
`endif

typedef  Bit #(Wd_Addr)      Fabric_Addr;
typedef  TDiv #(Wd_Addr, 8)  Bytes_per_Fabric_Addr;

Integer  bytes_per_fabric_addr = valueOf (Bytes_per_Fabric_Addr);

// ----------------
<<<<<<< HEAD
// Widths of the main bus data are 128 bits. Peripherals each have a shim
// converting this down to 64 bits (and stripping tags).
// (caches <==> Bus <==> (tag controller) <==> main memory
//               |
//             Periph

typedef 64  Wd_Data;

// ----------------
// Width of fabric 'user' datapaths. Carry capability tags on data lines.
typedef 0 Wd_AW_User;
typedef 0 Wd_B_User;
typedef 0 Wd_AR_User;
`ifdef ISA_CHERI
typedef TMax#(TDiv#(Wd_Data, CLEN),1) Wd_W_User;
typedef TMax#(TDiv#(Wd_Data, CLEN),1) Wd_R_User;
`else
typedef 0 Wd_W_User;
typedef 0 Wd_R_User;
=======
// Width of fabric 'data' buses
`ifdef FABRIC64
typedef 64   Wd_Data;
`endif

`ifdef FABRIC32
typedef 32   Wd_Data;
>>>>>>> 954865e2
`endif

typedef  TDiv #(Wd_Data, 8)         Bytes_per_Fabric_Data;
Integer  bytes_per_fabric_data = valueOf (Bytes_per_Fabric_Data);

typedef  Bit #(Wd_Data)             Fabric_Data;
typedef  Bit #(TDiv #(Wd_Data, 8))  Fabric_Strb;

// ----------------
typedef 64   Wd_Data_Periph;

typedef 0    Wd_AW_User_Periph;
typedef 0    Wd_W_User_Periph;
typedef 0    Wd_B_User_Periph;
typedef 0    Wd_AR_User_Periph;
typedef 0    Wd_R_User_Periph;

typedef  Bit #(Wd_Data_Periph)             Fabric_Data_Periph;
typedef  Bit #(TDiv #(Wd_Data_Periph, 8))  Fabric_Strb_Periph;
typedef  TDiv #(Wd_Data_Periph, 8)         Bytes_per_Fabric_Data_Periph;

// ================================================================
// AXI4 defaults for this project
Bit#(Wd_MId_2x3) fabric_2x3_default_mid = 0;
Bit#(Wd_MId)     fabric_default_mid     = 0;
AXI4_Burst       fabric_default_burst   = INCR;
AXI4_Lock        fabric_default_lock    = NORMAL;
AXI4_Cache       fabric_default_arcache = arcache_dev_nonbuf;
AXI4_Cache       fabric_default_awcache = awcache_dev_nonbuf;
AXI4_Prot        fabric_default_prot    = axi4Prot(DATA, SECURE, UNPRIV);
AXI4_QoS         fabric_default_qos     = 0;
AXI4_Region      fabric_default_region  = 0;
Bit#(Wd_AW_User) fabric_default_awuser  = 0;
Bit#(Wd_W_User)  fabric_default_wuser   = 0;
Bit#(Wd_B_User)  fabric_default_buser   = 0;
Bit#(Wd_AR_User) fabric_default_aruser  = 0;
Bit#(Wd_R_User)  fabric_default_ruser   = 0;

// ================================================================

endpackage<|MERGE_RESOLUTION|>--- conflicted
+++ resolved
@@ -63,7 +63,6 @@
 Integer  bytes_per_fabric_addr = valueOf (Bytes_per_Fabric_Addr);
 
 // ----------------
-<<<<<<< HEAD
 // Widths of the main bus data are 128 bits. Peripherals each have a shim
 // converting this down to 64 bits (and stripping tags).
 // (caches <==> Bus <==> (tag controller) <==> main memory
@@ -83,15 +82,6 @@
 `else
 typedef 0 Wd_W_User;
 typedef 0 Wd_R_User;
-=======
-// Width of fabric 'data' buses
-`ifdef FABRIC64
-typedef 64   Wd_Data;
-`endif
-
-`ifdef FABRIC32
-typedef 32   Wd_Data;
->>>>>>> 954865e2
 `endif
 
 typedef  TDiv #(Wd_Data, 8)         Bytes_per_Fabric_Data;
@@ -113,6 +103,12 @@
 typedef  Bit #(TDiv #(Wd_Data_Periph, 8))  Fabric_Strb_Periph;
 typedef  TDiv #(Wd_Data_Periph, 8)         Bytes_per_Fabric_Data_Periph;
 
+// ----------------
+// Number of zero LSBs in a fabric address aligned to the fabric data width
+
+typedef  TLog #(Bytes_per_Fabric_Data)  ZLSBs_Aligned_Fabric_Addr;
+Integer  zlsbs_aligned_fabric_addr = valueOf (ZLSBs_Aligned_Fabric_Addr);
+
 // ================================================================
 // AXI4 defaults for this project
 Bit#(Wd_MId_2x3) fabric_2x3_default_mid = 0;
