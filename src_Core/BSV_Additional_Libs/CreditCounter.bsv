// Copyright (c) 2015-2019 Bluespec, Inc., All Rights Reserved
// Author: Rishiyur S. Nikhil

// A "credit counter" which can be incremented and decremented concurrently.

package CreditCounter;

// ================================================================
// BSV library imports

import Cur_Cycle :: *;
import ConfigReg :: *;

// ================================================================
// Interface

interface CreditCounter_IFC #(numeric type w);
   // Current value of internal count
   method UInt #(w) value;

   // Increment internal count
   method Action incr;

   // Decrement internal count
   method Action decr;

   // Clear internal count to 0
   method Action clear;
endinterface

// ================================================================
// Module implementation
// Scheduling: value < incr < decr < clear

module mkCreditCounter (CreditCounter_IFC #(w));

   Reg #(UInt #(w)) inrg <- mkConfigReg(0);
   Reg #(UInt #(w)) outrg <- mkConfigReg(0);

   method UInt #(w) value = inrg - outrg;

<<<<<<< HEAD
   method Action incr if (&(inrg - outrg) != 1'b1);
      /*if (crg [0] == maxBound) begin
=======
   method Action incr if (crg [0] != maxBound);
      if (crg [0] == maxBound) begin
>>>>>>> 954865e2
	 $display ("%0d: ERROR: CreditCounter: overflow", cur_cycle);
	 $finish (1);    // Assertion failure
      end*/
      inrg <= inrg + 1;
   endmethod

   method Action decr ();// if (crg [1] != 0);
      /*if (crg [1] == 0) begin
	 $display ("%0d: ERROR: CreditCounter: underflow", cur_cycle);
	 $finish (1);    // Assertion failure
      end*/
      outrg <= outrg + 1;
   endmethod

   method Action clear;
      outrg <= inrg;
   endmethod
endmodule

// ================================================================

endpackage<|MERGE_RESOLUTION|>--- conflicted
+++ resolved
@@ -9,7 +9,6 @@
 // BSV library imports
 
 import Cur_Cycle :: *;
-import ConfigReg :: *;
 
 // ================================================================
 // Interface
@@ -34,34 +33,28 @@
 
 module mkCreditCounter (CreditCounter_IFC #(w));
 
-   Reg #(UInt #(w)) inrg <- mkConfigReg(0);
-   Reg #(UInt #(w)) outrg <- mkConfigReg(0);
+   Reg #(UInt #(w)) crg [3] <- mkCReg (3, 0);
 
-   method UInt #(w) value = inrg - outrg;
+   method UInt #(w) value = crg [1];
 
-<<<<<<< HEAD
-   method Action incr if (&(inrg - outrg) != 1'b1);
-      /*if (crg [0] == maxBound) begin
-=======
    method Action incr if (crg [0] != maxBound);
       if (crg [0] == maxBound) begin
->>>>>>> 954865e2
 	 $display ("%0d: ERROR: CreditCounter: overflow", cur_cycle);
 	 $finish (1);    // Assertion failure
-      end*/
-      inrg <= inrg + 1;
+      end
+      crg [0] <= crg [0] + 1;
    endmethod
 
-   method Action decr ();// if (crg [1] != 0);
-      /*if (crg [1] == 0) begin
+   method Action decr () if (crg [1] != 0);
+      if (crg [1] == 0) begin
 	 $display ("%0d: ERROR: CreditCounter: underflow", cur_cycle);
 	 $finish (1);    // Assertion failure
-      end*/
-      outrg <= outrg + 1;
+      end
+      crg [1] <= crg [1] - 1;
    endmethod
 
    method Action clear;
-      outrg <= inrg;
+      crg [2] <= 0;
    endmethod
 endmodule
 
