//
// Generated by Bluespec Compiler, version 2019.05.beta2 (build a88bf40db, 2019-05-24)
//
//
//
//
// Ports:
// Name                         I/O  size props
// client_request_get             O    70 reg
// RDY_client_request_get         O     1 reg
// RDY_client_response_put        O     1 reg
// RDY_server_request_put         O     1 reg
// server_response_get            O    65 reg
// RDY_server_response_get        O     1 reg
// trace_data_out_get             O   427 reg
// RDY_trace_data_out_get         O     1 reg
// CLK                            I     1 clock
// RST_N                          I     1 reset
// client_response_put            I    65 reg
// server_request_put             I    70 reg
// EN_client_response_put         I     1
// EN_server_request_put          I     1
// EN_client_request_get          I     1
// EN_server_response_get         I     1
// EN_trace_data_out_get          I     1
//
// No combinational paths from inputs to outputs
//
//

`ifdef BSV_ASSIGNMENT_DELAY
`else
  `define BSV_ASSIGNMENT_DELAY
`endif

`ifdef BSV_POSITIVE_RESET
  `define BSV_RESET_VALUE 1'b1
  `define BSV_RESET_EDGE posedge
`else
  `define BSV_RESET_VALUE 1'b0
  `define BSV_RESET_EDGE negedge
`endif

module mkDM_FPR_Tap(CLK,
		    RST_N,

		    EN_client_request_get,
		    client_request_get,
		    RDY_client_request_get,

		    client_response_put,
		    EN_client_response_put,
		    RDY_client_response_put,

		    server_request_put,
		    EN_server_request_put,
		    RDY_server_request_put,

		    EN_server_response_get,
		    server_response_get,
		    RDY_server_response_get,

		    EN_trace_data_out_get,
		    trace_data_out_get,
		    RDY_trace_data_out_get);
  input  CLK;
  input  RST_N;

  // actionvalue method client_request_get
  input  EN_client_request_get;
  output [69 : 0] client_request_get;
  output RDY_client_request_get;

  // action method client_response_put
  input  [64 : 0] client_response_put;
  input  EN_client_response_put;
  output RDY_client_response_put;

  // action method server_request_put
  input  [69 : 0] server_request_put;
  input  EN_server_request_put;
  output RDY_server_request_put;

  // actionvalue method server_response_get
  input  EN_server_response_get;
  output [64 : 0] server_response_get;
  output RDY_server_response_get;

  // actionvalue method trace_data_out_get
  input  EN_trace_data_out_get;
  output [426 : 0] trace_data_out_get;
  output RDY_trace_data_out_get;

  // signals for module outputs
  wire [426 : 0] trace_data_out_get;
  wire [69 : 0] client_request_get;
  wire [64 : 0] server_response_get;
  wire RDY_client_request_get,
       RDY_client_response_put,
       RDY_server_request_put,
       RDY_server_response_get,
       RDY_trace_data_out_get;

  // ports of submodule f_req_in
  wire [69 : 0] f_req_in$D_IN, f_req_in$D_OUT;
  wire f_req_in$CLR,
       f_req_in$DEQ,
       f_req_in$EMPTY_N,
       f_req_in$ENQ,
       f_req_in$FULL_N;

  // ports of submodule f_req_out
  wire [69 : 0] f_req_out$D_IN, f_req_out$D_OUT;
  wire f_req_out$CLR,
       f_req_out$DEQ,
       f_req_out$EMPTY_N,
       f_req_out$ENQ,
       f_req_out$FULL_N;

  // ports of submodule f_rsp
  wire [64 : 0] f_rsp$D_IN, f_rsp$D_OUT;
  wire f_rsp$CLR, f_rsp$DEQ, f_rsp$EMPTY_N, f_rsp$ENQ, f_rsp$FULL_N;

  // ports of submodule f_trace_data
  wire [426 : 0] f_trace_data$D_IN, f_trace_data$D_OUT;
  wire f_trace_data$CLR,
       f_trace_data$DEQ,
       f_trace_data$EMPTY_N,
       f_trace_data$ENQ,
       f_trace_data$FULL_N;

  // rule scheduling signals
  wire CAN_FIRE_RL_request,
       CAN_FIRE_client_request_get,
       CAN_FIRE_client_response_put,
       CAN_FIRE_server_request_put,
       CAN_FIRE_server_response_get,
       CAN_FIRE_trace_data_out_get,
       WILL_FIRE_RL_request,
       WILL_FIRE_client_request_get,
       WILL_FIRE_client_response_put,
       WILL_FIRE_server_request_put,
       WILL_FIRE_server_response_get,
       WILL_FIRE_trace_data_out_get;

  // actionvalue method client_request_get
  assign client_request_get = f_req_out$D_OUT ;
  assign RDY_client_request_get = f_req_out$EMPTY_N ;
  assign CAN_FIRE_client_request_get = f_req_out$EMPTY_N ;
  assign WILL_FIRE_client_request_get = EN_client_request_get ;

  // action method client_response_put
  assign RDY_client_response_put = f_rsp$FULL_N ;
  assign CAN_FIRE_client_response_put = f_rsp$FULL_N ;
  assign WILL_FIRE_client_response_put = EN_client_response_put ;

  // action method server_request_put
  assign RDY_server_request_put = f_req_in$FULL_N ;
  assign CAN_FIRE_server_request_put = f_req_in$FULL_N ;
  assign WILL_FIRE_server_request_put = EN_server_request_put ;

  // actionvalue method server_response_get
  assign server_response_get = f_rsp$D_OUT ;
  assign RDY_server_response_get = f_rsp$EMPTY_N ;
  assign CAN_FIRE_server_response_get = f_rsp$EMPTY_N ;
  assign WILL_FIRE_server_response_get = EN_server_response_get ;

  // actionvalue method trace_data_out_get
  assign trace_data_out_get = f_trace_data$D_OUT ;
  assign RDY_trace_data_out_get = f_trace_data$EMPTY_N ;
  assign CAN_FIRE_trace_data_out_get = f_trace_data$EMPTY_N ;
  assign WILL_FIRE_trace_data_out_get = EN_trace_data_out_get ;

  // submodule f_req_in
  FIFO2 #(.width(32'd70), .guarded(32'd1)) f_req_in(.RST(RST_N),
						    .CLK(CLK),
						    .D_IN(f_req_in$D_IN),
						    .ENQ(f_req_in$ENQ),
						    .DEQ(f_req_in$DEQ),
						    .CLR(f_req_in$CLR),
						    .D_OUT(f_req_in$D_OUT),
						    .FULL_N(f_req_in$FULL_N),
						    .EMPTY_N(f_req_in$EMPTY_N));

  // submodule f_req_out
  FIFO2 #(.width(32'd70), .guarded(32'd1)) f_req_out(.RST(RST_N),
						     .CLK(CLK),
						     .D_IN(f_req_out$D_IN),
						     .ENQ(f_req_out$ENQ),
						     .DEQ(f_req_out$DEQ),
						     .CLR(f_req_out$CLR),
						     .D_OUT(f_req_out$D_OUT),
						     .FULL_N(f_req_out$FULL_N),
						     .EMPTY_N(f_req_out$EMPTY_N));

  // submodule f_rsp
  FIFO2 #(.width(32'd65), .guarded(32'd1)) f_rsp(.RST(RST_N),
						 .CLK(CLK),
						 .D_IN(f_rsp$D_IN),
						 .ENQ(f_rsp$ENQ),
						 .DEQ(f_rsp$DEQ),
						 .CLR(f_rsp$CLR),
						 .D_OUT(f_rsp$D_OUT),
						 .FULL_N(f_rsp$FULL_N),
						 .EMPTY_N(f_rsp$EMPTY_N));

  // submodule f_trace_data
  FIFO2 #(.width(32'd427), .guarded(32'd1)) f_trace_data(.RST(RST_N),
							 .CLK(CLK),
							 .D_IN(f_trace_data$D_IN),
							 .ENQ(f_trace_data$ENQ),
							 .DEQ(f_trace_data$DEQ),
							 .CLR(f_trace_data$CLR),
							 .D_OUT(f_trace_data$D_OUT),
							 .FULL_N(f_trace_data$FULL_N),
							 .EMPTY_N(f_trace_data$EMPTY_N));

  // rule RL_request
  assign CAN_FIRE_RL_request =
	     f_req_in$EMPTY_N && f_req_out$FULL_N &&
	     (!f_req_in$D_OUT[69] || f_trace_data$FULL_N) ;
  assign WILL_FIRE_RL_request = CAN_FIRE_RL_request ;

  // submodule f_req_in
  assign f_req_in$D_IN = server_request_put ;
  assign f_req_in$ENQ = EN_server_request_put ;
  assign f_req_in$DEQ = CAN_FIRE_RL_request ;
  assign f_req_in$CLR = 1'b0 ;

  // submodule f_req_out
  assign f_req_out$D_IN = f_req_in$D_OUT ;
  assign f_req_out$ENQ = CAN_FIRE_RL_request ;
  assign f_req_out$DEQ = EN_client_request_get ;
  assign f_req_out$CLR = 1'b0 ;

  // submodule f_rsp
  assign f_rsp$D_IN = client_response_put ;
  assign f_rsp$ENQ = EN_client_response_put ;
  assign f_rsp$DEQ = EN_server_response_get ;
  assign f_rsp$CLR = 1'b0 ;

  // submodule f_trace_data
  assign f_trace_data$D_IN =
<<<<<<< HEAD
	     { 102'h055555555555555554AAAAAAAA,
	       f_req_in$D_OUT[68:0],
	       256'hAAAAAAAAAAAAAAAAAAAAAAAAAAAAAAAAAAAAAAAAAAAAAAAAAAAAAAAAAAAAAAAA } ;
=======
	     { 4'd2,
	       64'bxxxxxxxxxxxxxxxxxxxxxxxxxxxxxxxxxxxxxxxxxxxxxxxxxxxxxxxxxxxxxxxx /* unspecified value */ ,
	       1'bx /* unspecified value */ ,
	       32'bxxxxxxxxxxxxxxxxxxxxxxxxxxxxxxxx /* unspecified value */ ,
	       f_req_in$D_OUT[68:0],
	       192'bxxxxxxxxxxxxxxxxxxxxxxxxxxxxxxxxxxxxxxxxxxxxxxxxxxxxxxxxxxxxxxxxxxxxxxxxxxxxxxxxxxxxxxxxxxxxxxxxxxxxxxxxxxxxxxxxxxxxxxxxxxxxxxxxxxxxxxxxxxxxxxxxxxxxxxxxxxxxxxxxxxxxxxxxxxxxxxxxxxxxxxxxxxxxxxxx /* unspecified value */  } ;
>>>>>>> 9830271e
  assign f_trace_data$ENQ = WILL_FIRE_RL_request && f_req_in$D_OUT[69] ;
  assign f_trace_data$DEQ = EN_trace_data_out_get ;
  assign f_trace_data$CLR = 1'b0 ;
endmodule  // mkDM_FPR_Tap
<|MERGE_RESOLUTION|>--- conflicted
+++ resolved
@@ -241,18 +241,12 @@
 
   // submodule f_trace_data
   assign f_trace_data$D_IN =
-<<<<<<< HEAD
-	     { 102'h055555555555555554AAAAAAAA,
-	       f_req_in$D_OUT[68:0],
-	       256'hAAAAAAAAAAAAAAAAAAAAAAAAAAAAAAAAAAAAAAAAAAAAAAAAAAAAAAAAAAAAAAAA } ;
-=======
-	     { 4'd2,
+	     { 5'd2,
 	       64'bxxxxxxxxxxxxxxxxxxxxxxxxxxxxxxxxxxxxxxxxxxxxxxxxxxxxxxxxxxxxxxxx /* unspecified value */ ,
 	       1'bx /* unspecified value */ ,
 	       32'bxxxxxxxxxxxxxxxxxxxxxxxxxxxxxxxx /* unspecified value */ ,
 	       f_req_in$D_OUT[68:0],
-	       192'bxxxxxxxxxxxxxxxxxxxxxxxxxxxxxxxxxxxxxxxxxxxxxxxxxxxxxxxxxxxxxxxxxxxxxxxxxxxxxxxxxxxxxxxxxxxxxxxxxxxxxxxxxxxxxxxxxxxxxxxxxxxxxxxxxxxxxxxxxxxxxxxxxxxxxxxxxxxxxxxxxxxxxxxxxxxxxxxxxxxxxxxxxxxxxxxx /* unspecified value */  } ;
->>>>>>> 9830271e
+	       256'bxxxxxxxxxxxxxxxxxxxxxxxxxxxxxxxxxxxxxxxxxxxxxxxxxxxxxxxxxxxxxxxxxxxxxxxxxxxxxxxxxxxxxxxxxxxxxxxxxxxxxxxxxxxxxxxxxxxxxxxxxxxxxxxxxxxxxxxxxxxxxxxxxxxxxxxxxxxxxxxxxxxxxxxxxxxxxxxxxxxxxxxxxxxxxxxxxxxxxxxxxxxxxxxxxxxxxxxxxxxxxxxxxxxxxxxxxxxxxxxxxxxxxxxxxxxxxxxx /* unspecified value */  } ;
   assign f_trace_data$ENQ = WILL_FIRE_RL_request && f_req_in$D_OUT[69] ;
   assign f_trace_data$DEQ = EN_trace_data_out_get ;
   assign f_trace_data$CLR = 1'b0 ;
